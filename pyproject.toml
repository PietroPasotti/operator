--- conflicted
+++ resolved
@@ -33,12 +33,7 @@
 
 [tool.pyright]
 include = ["ops/jujuversion.py", "ops/log.py", "ops/model.py", "ops/version.py",
-<<<<<<< HEAD
-    "ops/pebble.py"]
-stubPath = "ops/types"
-=======
-    "ops/__init__.py", "ops/framework.py"]
->>>>>>> 92e8b366
+    "ops/__init__.py", "ops/framework.py", "opps/pebble.py"]
 pythonVersion = "3.5" # check no python > 3.5 features are used
 pythonPlatform = "All"
 typeCheckingMode = "strict"
