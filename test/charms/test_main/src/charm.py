--- conflicted
+++ resolved
@@ -68,14 +68,12 @@
             on_log_info_action=[],
             on_log_debug_action=[],
 
-<<<<<<< HEAD
-            on_custom=[],
-=======
             on_secret_changed=[],
             on_secret_remove=[],
             on_secret_rotate=[],
             on_secret_expired=[],
->>>>>>> 3d001801
+
+            on_custom=[],
 
             # Observed event type names per invocation. A list is used to preserve the
             # order in which charm handlers have observed the events.
