--- conflicted
+++ resolved
@@ -82,15 +82,9 @@
         self.secret_revision = secret_revision
 
 
-<<<<<<< HEAD
 @patch('ops.main.setup_root_logging', new=lambda *a, **kw: None)
 @patch('ops.main.Ops._emit_charm_event', new=lambda *a, **kw: None)
 @patch('ops.charm._evaluate_status', new=lambda *a, **kw: None)
-=======
-@patch('ops.main.setup_root_logging', new=lambda *a, **kw: None)  # type: ignore
-@patch('ops.main._emit_charm_event', new=lambda *a, **kw: None)  # type: ignore
-@patch('ops.charm._evaluate_status', new=lambda *a, **kw: None)  # type: ignore
->>>>>>> a8ba0bd8
 class CharmInitTestCase(unittest.TestCase):
 
     @patch('sys.stderr', new_callable=io.StringIO)
@@ -196,13 +190,8 @@
 
 
 @patch('sys.argv', new=("hooks/config-changed",))
-<<<<<<< HEAD
-@patch('ops.main.Ops._setup_root_logging', new=lambda *a, **kw: None)
-@patch('ops.charm._evaluate_status', new=lambda *a, **kw: None)
-=======
-@patch('ops.main.setup_root_logging', new=lambda *a, **kw: None)  # type: ignore
+@patch('ops.main.Ops._setup_root_logging', new=lambda *a, **kw: None)  # type: ignore
 @patch('ops.charm._evaluate_status', new=lambda *a, **kw: None)  # type: ignore
->>>>>>> a8ba0bd8
 class TestDispatch(unittest.TestCase):
     def _check(self, *, with_dispatch: bool = False, dispatch_path: str = ''):
         """Helper for below tests."""
