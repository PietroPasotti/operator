#!/usr/bin/env python3
# Copyright 2023 Canonical Ltd.
# See LICENSE file for licensing details.
import tempfile
from collections import namedtuple
from contextlib import contextmanager
from pathlib import Path
from typing import (
    TYPE_CHECKING,
    Any,
    Callable,
    ContextManager,
    Dict,
    List,
    Optional,
    Type,
    Union,
    cast,
)

from ops import EventBase

from scenario.logger import logger as scenario_logger
from scenario.runtime import Runtime
from scenario.state import Action, Event, MetadataNotFoundError, _CharmSpec

if TYPE_CHECKING:
    from ops.testing import CharmType

    from scenario.ops_main_mock import Ops
    from scenario.state import JujuLogLine, State, _EntityStatus

    PathLike = Union[str, Path]

logger = scenario_logger.getChild("runtime")

ActionOutput = namedtuple("ActionOutput", ("state", "logs", "results", "failure"))


class InvalidEventError(RuntimeError):
    """raised when something is wrong with the event passed to Context.run_*"""


class InvalidActionError(InvalidEventError):
    """raised when something is wrong with the action passed to Context.run_action"""


<<<<<<< HEAD
class AlreadyEmittedError(RuntimeError):
    """Raised when _runner.run() is called more than once."""


class _Manager:
    """Context manager to offer test code some runtime charm object introspection."""

    def __init__(
        self,
        ctx: "Context",
        arg: Union[str, Action, Event],
        state_in: "State",
    ):
        self._ctx = ctx
        self._arg = arg
        self._state_in = state_in

        self._emitted: bool = False
        self._run = None

        self.ops: Optional["Ops"] = None
        self.output: Optional[Union["State", ActionOutput]] = None

    @property
    def charm(self) -> "CharmType":
        return self.ops.charm

    @property
    def _runner(self):
        raise NotImplementedError("override in subclass")

    def _get_output(self):
        raise NotImplementedError("override in subclass")

    def __enter__(self):
        self._wrapped_ctx = wrapped_ctx = self._runner()(self._arg, self._state_in)
        ops = wrapped_ctx.__enter__()
        self.ops = ops
        return self

    def run(self) -> Union[ActionOutput, "State"]:
        """Emit the event and proceed with charm execution.

        This can only be done once.
        """
        if self._emitted:
            raise AlreadyEmittedError("Can only context.manager.run() once.")
        self._emitted = True

        # wrap up Runtime.exec() so that we can gather the output state
        self._wrapped_ctx.__exit__(None, None, None)

        self.output = out = self._get_output()
        return out

    def __exit__(self, exc_type, exc_val, exc_tb):  # noqa: U100
        if not self._emitted:
            logger.debug("manager not invoked. Doing so implicitly...")
            self.run()


class _EventManager(_Manager):
    if TYPE_CHECKING:
        output: State

        def run(self) -> "State":
            return cast("State", super().run())

    def _runner(self):
        return self._ctx._run_event

    def _get_output(self):
        return self._ctx._output_state


class _ActionManager(_Manager):
    if TYPE_CHECKING:
        output: ActionOutput

        def run(self) -> "ActionOutput":
            return cast("ActionOutput", super().run())

    def _runner(self):
        return self._ctx._run_action

    def _get_output(self):
        return self._ctx._finalize_action(self._ctx._output_state)
=======
class ContextSetupError(RuntimeError):
    """Raised by Context when setup fails."""
>>>>>>> e0fe5cda


class Context:
    """Scenario test execution context."""

    def __init__(
        self,
        charm_type: Type["CharmType"],
        meta: Optional[Dict[str, Any]] = None,
        actions: Optional[Dict[str, Any]] = None,
        config: Optional[Dict[str, Any]] = None,
        charm_root: "PathLike" = None,
        juju_version: str = "3.0",
    ):
        """Initializer.

        :arg charm_type: the CharmBase subclass to call ``ops.main()`` on.
        :arg meta: charm metadata to use. Needs to be a valid metadata.yaml format (as a dict).
            If none is provided, we will search for a ``metadata.yaml`` file in the charm root.
        :arg actions: charm actions to use. Needs to be a valid actions.yaml format (as a dict).
            If none is provided, we will search for a ``actions.yaml`` file in the charm root.
        :arg config: charm config to use. Needs to be a valid config.yaml format (as a dict).
            If none is provided, we will search for a ``config.yaml`` file in the charm root.
        :arg juju_version: Juju agent version to simulate.
        :arg charm_root: virtual charm root the charm will be executed with.
            If the charm, say, expects a `./src/foo/bar.yaml` file present relative to the
            execution cwd, you need to use this. E.g.:

            >>> import scenario
            >>> import tempfile
            >>> virtual_root = tempfile.TemporaryDirectory()
            >>> local_path = Path(local_path.name)
            >>> (local_path / 'foo').mkdir()
            >>> (local_path / 'foo' / 'bar.yaml').write_text('foo: bar')
            >>> scenario.Context(... charm_root=virtual_root).run(...)

        """

        if not any((meta, actions, config)):
            logger.debug("Autoloading charmspec...")
            try:
                spec = _CharmSpec.autoload(charm_type)
            except MetadataNotFoundError as e:
                raise ContextSetupError(
                    f"Cannot setup scenario with `charm_type`={charm_type}. "
                    f"Did you forget to pass `meta` to this Context?",
                ) from e

        else:
            if not meta:
                meta = {"name": str(charm_type.__name__)}
            spec = _CharmSpec(
                charm_type=charm_type,
                meta=meta,
                actions=actions,
                config=config,
            )

        self.charm_spec = spec
        self.charm_root = charm_root
        self.juju_version = juju_version
        self._tmp = tempfile.TemporaryDirectory()

        # streaming side effects from running an event
        self.juju_log: List["JujuLogLine"] = []
        self.app_status_history: List["_EntityStatus"] = []
        self.unit_status_history: List["_EntityStatus"] = []
        self.workload_version_history: List[str] = []
        self.emitted_events: List[EventBase] = []

        # set by Runtime.exec() in self._run()
        self._output_state: Optional["State"] = None

        # ephemeral side effects from running an action
        self._action_logs = []
        self._action_results = None
        self._action_failure = ""

    def _set_output_state(self, output_state: "State"):
        """Hook for Runtime to set the output state."""
        self._output_state = output_state

    def _get_container_root(self, container_name: str):
        """Get the path to a tempdir where this container's simulated root will live."""
        return Path(self._tmp.name) / "containers" / container_name

    def clear(self):
        """Cleanup side effects histories."""
        self.juju_log = []
        self.app_status_history = []
        self.unit_status_history = []
        self.workload_version_history = []
        self.emitted_events = []
        self._action_logs = []
        self._action_results = None
        self._action_failure = ""
        self._output_state = None

    def _record_status(self, state: "State", is_app: bool):
        """Record the previous status before a status change."""
        if is_app:
            self.app_status_history.append(state.app_status)
        else:
            self.unit_status_history.append(state.unit_status)

    @staticmethod
    def _coalesce_action(action: Union[str, Action]) -> Action:
        """Validate the action argument and cast to Action."""
        if isinstance(action, str):
            return Action(action)

        if not isinstance(action, Action):
            raise InvalidActionError(
                f"Expected Action or action name; got {type(action)}",
            )
        return action

    @staticmethod
    def _coalesce_event(event: Union[str, Event]) -> Event:
        """Validate the event argument and cast to Event."""
        if isinstance(event, str):
            event = Event(event)

        if not isinstance(event, Event):
            raise InvalidEventError(f"Expected Event | str, got {type(event)}")

        if event._is_action_event:
            raise InvalidEventError(
                "Cannot Context.run() action events. "
                "Use Context.run_action instead.",
            )
        return event

    @staticmethod
    def _warn_deprecation_if_pre_or_post_event(
        pre_event: Optional[Callable],
        post_event: Optional[Callable],
    ):
        # warn if pre/post event arguments are passed
        legacy_mode = pre_event or post_event
        if legacy_mode:
            logger.warning(
                "The [pre/post]_event syntax is deprecated and "
                "will be removed in a future release. "
                "Please use the ``Context.[action_]manager`` context manager.",
            )

    def manager(
        self,
        event: Union["Event", str],
        state: "State",
    ):
        """Context manager to introspect live charm object before and after the event is emitted.

        Usage:
        >>> with Context().manager("start", State()) as manager:
        >>>     assert manager.charm._some_private_attribute == "foo"
        >>>     manager.run()  # this will fire the event
        >>>     assert manager.charm._some_private_attribute == "bar"

        :arg event: the Event that the charm will respond to. Can be a string or an Event instance.
        :arg state: the State instance to use as data source for the hook tool calls that the
            charm will invoke when handling the Event.
        """
        return _EventManager(self, event, state)

    def action_manager(
        self,
        action: Union["Action", str],
        state: "State",
    ):
        """Context manager to introspect live charm object before and after the event is emitted.

        Usage:
        >>> with Context().action_manager("foo-action", State()) as manager:
        >>>     assert manager.charm._some_private_attribute == "foo"
        >>>     manager.run()  # this will fire the event
        >>>     assert manager.charm._some_private_attribute == "bar"

        :arg action: the Action that the charm will execute. Can be a string or an Action instance.
        :arg state: the State instance to use as data source for the hook tool calls that the
            charm will invoke when handling the Action (event).
        """
        return _ActionManager(self, action, state)

    @contextmanager
    def _run_event(
        self,
        event: Union["Event", str],
        state: "State",
    ) -> ContextManager["Ops"]:
        _event = self._coalesce_event(event)
        with self._run(event=_event, state=state) as ops:
            yield ops

    def run(
        self,
        event: Union["Event", str],
        state: "State",
        pre_event: Optional[Callable[["CharmType"], None]] = None,
        post_event: Optional[Callable[["CharmType"], None]] = None,
    ) -> "State":
        """Trigger a charm execution with an Event and a State.

        Calling this function will call ``ops.main`` and set up the context according to the
        specified ``State``, then emit the event on the charm.

        :arg event: the Event that the charm will respond to. Can be a string or an Event instance.
        :arg state: the State instance to use as data source for the hook tool calls that the
            charm will invoke when handling the Event.
        :arg pre_event: callback to be invoked right before emitting the event on the newly
            instantiated charm. Will receive the charm instance as only positional argument.
            This argument is deprecated. Please use ``Context.manager`` instead.
        :arg post_event: callback to be invoked right after emitting the event on the charm.
            Will receive the charm instance as only positional argument.
            This argument is deprecated. Please use ``Context.manager`` instead.
        """
        self._warn_deprecation_if_pre_or_post_event(pre_event, post_event)

        with self._run_event(event=event, state=state) as ops:
            if pre_event:
                pre_event(ops.charm)

            ops.emit()

            if post_event:
                post_event(ops.charm)

        return self._output_state

    def run_action(
        self,
        action: Union["Action", str],
        state: "State",
        pre_event: Optional[Callable[["CharmType"], None]] = None,
        post_event: Optional[Callable[["CharmType"], None]] = None,
    ) -> ActionOutput:
        """Trigger a charm execution with an Action and a State.

        Calling this function will call ``ops.main`` and set up the context according to the
        specified ``State``, then emit the event on the charm.

        :arg action: the Action that the charm will execute. Can be a string or an Action instance.
        :arg state: the State instance to use as data source for the hook tool calls that the
            charm will invoke when handling the Action (event).
        :arg pre_event: callback to be invoked right before emitting the event on the newly
            instantiated charm. Will receive the charm instance as only positional argument.
            This argument is deprecated. Please use ``Context.action_manager`` instead.
        :arg post_event: callback to be invoked right after emitting the event on the charm.
            Will receive the charm instance as only positional argument.
            This argument is deprecated. Please use ``Context.action_manager`` instead.
        """
        self._warn_deprecation_if_pre_or_post_event(pre_event, post_event)

        _action = self._coalesce_action(action)
        with self._run_action(action=_action, state=state) as ops:
            if pre_event:
                pre_event(ops.charm)

            ops.emit()

            if post_event:
                post_event(ops.charm)

        return self._finalize_action(self._output_state)

    def _finalize_action(self, state_out: "State"):
        ao = ActionOutput(
            state_out,
            self._action_logs,
            self._action_results,
            self._action_failure,
        )

        # reset all action-related state
        self._action_logs = []
        self._action_results = None
        self._action_failure = ""

        return ao

    @contextmanager
    def _run_action(
        self,
        action: Union["Action", str],
        state: "State",
    ) -> ContextManager["Ops"]:
        _action = self._coalesce_action(action)
        with self._run(event=_action.event, state=state) as ops:
            yield ops

    @contextmanager
    def _run(
        self,
        event: "Event",
        state: "State",
    ) -> ContextManager["Ops"]:
        runtime = Runtime(
            charm_spec=self.charm_spec,
            juju_version=self.juju_version,
            charm_root=self.charm_root,
        )
        with runtime.exec(
            state=state,
            event=event,
            context=self,
        ) as ops:
            yield ops<|MERGE_RESOLUTION|>--- conflicted
+++ resolved
@@ -45,7 +45,10 @@
     """raised when something is wrong with the action passed to Context.run_action"""
 
 
-<<<<<<< HEAD
+class ContextSetupError(RuntimeError):
+    """Raised by Context when setup fails."""
+
+
 class AlreadyEmittedError(RuntimeError):
     """Raised when _runner.run() is called more than once."""
 
@@ -133,10 +136,6 @@
 
     def _get_output(self):
         return self._ctx._finalize_action(self._ctx._output_state)
-=======
-class ContextSetupError(RuntimeError):
-    """Raised by Context when setup fails."""
->>>>>>> e0fe5cda
 
 
 class Context:
