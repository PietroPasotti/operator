# Copyright 2019-2020 Canonical Ltd.
#
# Licensed under the Apache License, Version 2.0 (the "License");
# you may not use this file except in compliance with the License.
# You may obtain a copy of the License at
#
# http://www.apache.org/licenses/LICENSE-2.0
#
# Unless required by applicable law or agreed to in writing, software
# distributed under the License is distributed on an "AS IS" BASIS,
# WITHOUT WARRANTIES OR CONDITIONS OF ANY KIND, either express or implied.
# See the License for the specific language governing permissions and
# limitations under the License.

"""Main entry point to the framework.

Note that this module is callable, and calls the :func:`ops.main.main` function.
This is so that :code:`import ops` followed by :code:`ops.main(MyCharm)` works
as expected.
"""
import dataclasses
import inspect
import logging
import os
import shutil
import subprocess
import sys
import warnings
from pathlib import Path
from typing import Any, Dict, List, Optional, Tuple, Type, Union, cast

import yaml

import ops.charm
import ops.framework
import ops.model
import ops.storage
from ops.charm import CharmMeta
from ops.jujuversion import JujuVersion
from ops.log import setup_root_logging

<<<<<<< HEAD
if TYPE_CHECKING:
    from ops.charm import CharmBase
    from ops.framework import BoundEvent, EventSource, Framework
    from ops.model import Relation
=======
CHARM_STATE_FILE = '.unit-state.db'

>>>>>>> a8ba0bd8

logger = logging.getLogger()


def _exe_path(path: Path) -> Optional[Path]:
    """Find and return the full path to the given binary.

    Here path is the absolute path to a binary, but might be missing an extension.
    """
    p = shutil.which(path.name, mode=os.F_OK, path=str(path.parent))
    if p is None:
        return None
    return Path(p)


<<<<<<< HEAD
def _create_event_link(charm: 'CharmBase', bound_event: 'EventSource',
=======
def _get_charm_dir():
    charm_dir = os.environ.get("JUJU_CHARM_DIR")
    if charm_dir is None:
        # Assume $JUJU_CHARM_DIR/lib/op/main.py structure.
        charm_dir = Path(f'{__file__}/../../..').resolve()
    else:
        charm_dir = Path(charm_dir).resolve()
    return charm_dir


def _create_event_link(charm: 'ops.charm.CharmBase', bound_event: 'ops.framework.EventSource',
>>>>>>> a8ba0bd8
                       link_to: Union[str, Path]):
    """Create a symlink for a particular event.

    Args:
        charm: A charm object.
        bound_event: An event for which to create a symlink.
        link_to: What the event link should point to
    """
    # type guard
    assert bound_event.event_kind, f"unbound EventSource {bound_event}"

    if issubclass(bound_event.event_type, ops.charm.HookEvent):
        event_dir = charm.framework.charm_dir / 'hooks'
        event_path = event_dir / bound_event.event_kind.replace('_', '-')
    elif issubclass(bound_event.event_type, ops.charm.ActionEvent):
        if not bound_event.event_kind.endswith("_action"):
            raise RuntimeError(
                f'action event name {bound_event.event_kind} needs _action suffix')
        event_dir = charm.framework.charm_dir / 'actions'
        # The event_kind is suffixed with "_action" while the executable is not.
        event_path = event_dir / bound_event.event_kind[:-len('_action')].replace('_', '-')
    else:
        raise RuntimeError(
            f'cannot create a symlink: unsupported event type {bound_event.event_type}')

    event_dir.mkdir(exist_ok=True)
    if not event_path.exists():
        target_path = os.path.relpath(link_to, str(event_dir))

        # Ignore the non-symlink files or directories
        # assuming the charm author knows what they are doing.
        logger.debug(
            'Creating a new relative symlink at %s pointing to %s',
            event_path, target_path)
        event_path.symlink_to(target_path)


def _setup_event_links(charm_dir: Path, charm: 'ops.charm.CharmBase'):
    """Set up links for supported events that originate from Juju.

    Whether a charm can handle an event or not can be determined by
    introspecting which events are defined on it.

    Hooks or actions are created as symlinks to the charm code file
    which is determined by inspecting symlinks provided by the charm
    author at hooks/install or hooks/start.

    Args:
        charm_dir: A root directory of the charm.
        charm: An instance of the Charm class.

    """
    link_to = os.path.realpath(os.environ.get("JUJU_DISPATCH_PATH", sys.argv[0]))
    for bound_event in charm.on.events().values():
        # Only events that originate from Juju need symlinks.
        if issubclass(bound_event.event_type, (ops.charm.HookEvent, ops.charm.ActionEvent)):
            _create_event_link(charm, bound_event, link_to)


<<<<<<< HEAD
def _get_event_args(charm: 'CharmBase',
                    bound_event: 'BoundEvent') -> Tuple[List[Any], Dict[str, Any]]:
=======
def _emit_charm_event(charm: 'ops.charm.CharmBase', event_name: str):
    """Emits a charm event based on a Juju event name.

    Args:
        charm: A charm instance to emit an event from.
        event_name: A Juju event name to emit on a charm.
    """
    event_to_emit = None
    try:
        event_to_emit = getattr(charm.on, event_name)
    except AttributeError:
        logger.debug("Event %s not defined for %s.", event_name, charm)

    # If the event is not supported by the charm implementation, do
    # not error out or try to emit it. This is to support rollbacks.
    if event_to_emit is not None:
        args, kwargs = _get_event_args(charm, event_to_emit)
        logger.debug('Emitting Juju event %s.', event_name)
        event_to_emit.emit(*args, **kwargs)


def _get_event_args(charm: 'ops.charm.CharmBase',
                    bound_event: 'ops.framework.BoundEvent') -> Tuple[List[Any], Dict[str, Any]]:
>>>>>>> a8ba0bd8
    event_type = bound_event.event_type
    model = charm.framework.model

    relation = None
    if issubclass(event_type, ops.charm.WorkloadEvent):
        workload_name = os.environ['JUJU_WORKLOAD_NAME']
        container = model.unit.get_container(workload_name)
        return [container], {}
    elif issubclass(event_type, ops.charm.SecretEvent):
        args: List[Any] = [
            os.environ['JUJU_SECRET_ID'],
            os.environ.get('JUJU_SECRET_LABEL'),
        ]
        if issubclass(event_type, (ops.charm.SecretRemoveEvent, ops.charm.SecretExpiredEvent)):
            args.append(int(os.environ['JUJU_SECRET_REVISION']))
        return args, {}
    elif issubclass(event_type, ops.charm.StorageEvent):
        storage_id = os.environ.get("JUJU_STORAGE_ID", "")
        if storage_id:
            storage_name = storage_id.split("/")[0]
        else:
            # Before JUJU_STORAGE_ID exists, take the event name as
            # <storage_name>_storage_<attached|detached> and replace it with <storage_name>
            storage_name = "-".join(bound_event.event_kind.split("_")[:-2])

        storages = model.storages[storage_name]
        index, storage_location = model._backend._storage_event_details()
        if len(storages) == 1:
            storage = storages[0]
        else:
            # If there's more than one value, pick the right one. We'll realize the key on lookup
            storage = next((s for s in storages if s.index == index), None)
        storage = cast(Union[ops.storage.JujuStorage, ops.storage.SQLiteStorage], storage)
        storage.location = storage_location  # type: ignore
        return [storage], {}
    elif issubclass(event_type, ops.charm.RelationEvent):
        relation_name = os.environ['JUJU_RELATION']
        relation_id = int(os.environ['JUJU_RELATION_ID'].split(':')[-1])
        relation: Optional[ops.model.Relation] = model.get_relation(relation_name, relation_id)

    remote_app_name = os.environ.get('JUJU_REMOTE_APP', '')
    remote_unit_name = os.environ.get('JUJU_REMOTE_UNIT', '')
    departing_unit_name = os.environ.get('JUJU_DEPARTING_UNIT', '')

    if not remote_app_name and remote_unit_name:
        if '/' not in remote_unit_name:
            raise RuntimeError(f'invalid remote unit name: {remote_unit_name}')
        remote_app_name = remote_unit_name.split('/')[0]

    kwargs: Dict[str, Any] = {}
    if remote_app_name:
        kwargs['app'] = model.get_app(remote_app_name)
    if remote_unit_name:
        kwargs['unit'] = model.get_unit(remote_unit_name)
    if departing_unit_name:
        kwargs['departing_unit_name'] = departing_unit_name

    if relation:
        return [relation], kwargs
    return [], kwargs


class _Dispatcher:
    """Encapsulate how to figure out what event Juju wants us to run.

    Also knows how to run “legacy” hooks when Juju called us via a top-level
    ``dispatch`` binary.

    Args:
        charm_dir: the toplevel directory of the charm

    Attributes:
        event_name: the name of the event to run
        is_dispatch_aware: are we running under a Juju that knows about the
            dispatch binary, and is that binary present?

    """

    def __init__(self, charm_dir: Path):
        self._charm_dir = charm_dir
        self._exec_path = Path(os.environ.get('JUJU_DISPATCH_PATH', sys.argv[0]))

        dispatch = charm_dir / 'dispatch'
        if JujuVersion.from_environ().is_dispatch_aware() and _exe_path(dispatch) is not None:
            self._init_dispatch()
        else:
            self._init_legacy()

    def ensure_event_links(self, charm: 'ops.charm.CharmBase'):
        """Make sure necessary symlinks are present on disk."""
        if self.is_dispatch_aware:
            # links aren't needed
            return

        # When a charm is force-upgraded and a unit is in an error state Juju
        # does not run upgrade-charm and instead runs the failed hook followed
        # by config-changed. Given the nature of force-upgrading the hook setup
        # code is not triggered on config-changed.
        #
        # 'start' event is included as Juju does not fire the install event for
        # K8s charms (see LP: #1854635).
        if (self.event_name in ('install', 'start', 'upgrade_charm')
                or self.event_name.endswith('_storage_attached')):
            _setup_event_links(self._charm_dir, charm)

    def run_any_legacy_hook(self):
        """Run any extant legacy hook.

        If there is both a dispatch file and a legacy hook for the
        current event, run the wanted legacy hook.
        """
        if not self.is_dispatch_aware:
            # we *are* the legacy hook
            return

        dispatch_path = _exe_path(self._charm_dir / self._dispatch_path)
        if dispatch_path is None:
            return

        # super strange that there isn't an is_executable
        if not os.access(str(dispatch_path), os.X_OK):
            logger.warning("Legacy %s exists but is not executable.", self._dispatch_path)
            return

        if dispatch_path.resolve() == Path(sys.argv[0]).resolve():
            logger.debug("Legacy %s is just a link to ourselves.", self._dispatch_path)
            return

        argv = sys.argv.copy()
        argv[0] = str(dispatch_path)
        logger.info("Running legacy %s.", self._dispatch_path)
        try:
            subprocess.run(argv, check=True)
        except subprocess.CalledProcessError as e:
            logger.warning("Legacy %s exited with status %d.", self._dispatch_path, e.returncode)
            sys.exit(e.returncode)
        except OSError as e:
            logger.warning("Unable to run legacy %s: %s", self._dispatch_path, e)
            sys.exit(1)
        else:
            logger.debug("Legacy %s exited with status 0.", self._dispatch_path)

    def _set_name_from_path(self, path: Path):
        """Sets the name attribute to that which can be inferred from the given path."""
        name = path.name.replace('-', '_')
        if path.parent.name == 'actions':
            name = f'{name}_action'
        self.event_name = name

    def _init_legacy(self):
        """Set up the 'legacy' dispatcher.

        The current Juju doesn't know about 'dispatch' and calls hooks
        explicitly.
        """
        self.is_dispatch_aware = False
        self._set_name_from_path(self._exec_path)

    def _init_dispatch(self):
        """Set up the new 'dispatch' dispatcher.

        The current Juju will run 'dispatch' if it exists, and otherwise fall
        back to the old behaviour.

        JUJU_DISPATCH_PATH will be set to the wanted hook, e.g. hooks/install,
        in both cases.
        """
        self._dispatch_path = Path(os.environ['JUJU_DISPATCH_PATH'])

        if 'OPERATOR_DISPATCH' in os.environ:
            logger.debug("Charm called itself via %s.", self._dispatch_path)
            sys.exit(0)
        os.environ['OPERATOR_DISPATCH'] = '1'

        self.is_dispatch_aware = True
        self._set_name_from_path(self._dispatch_path)

    def is_restricted_context(self):
        """Return True if we are running in a restricted Juju context.

        When in a restricted context, most commands (relation-get, config-get,
        state-get) are not available. As such, we change how we interact with
        Juju.
        """
        return self.event_name in ('collect_metrics',)


def _should_use_controller_storage(db_path: Path, meta: CharmMeta) -> bool:
    """Figure out whether we want to use controller storage or not."""
    # if local state has been used previously, carry on using that
    if db_path.exists():
        return False

    # only use controller storage for Kubernetes podspec charms
    is_podspec = 'kubernetes' in meta.series
    if not is_podspec:
        logger.debug("Using local storage: not a Kubernetes podspec charm")
        return False

    # are we in a new enough Juju?
    cur_version = JujuVersion.from_environ()

    if cur_version.has_controller_storage():
        logger.debug("Using controller storage: JUJU_VERSION=%s", cur_version)
        return True
    else:
        logger.debug("Using local storage: JUJU_VERSION=%s", cur_version)
        return False


@dataclasses.dataclass(frozen=True)
class _CharmSpec:
    """Charm spec."""

    charm_type: Type["CharmBase"]
    charm_root: Path
    meta: Optional[Dict[str, Any]]
    actions: Optional[Dict[str, Any]] = None
    config: Optional[Dict[str, Any]] = None

    @staticmethod
    def _get_charm_dir():
        charm_dir = os.environ.get("JUJU_CHARM_DIR")
        if charm_dir is None:
            # Assume $JUJU_CHARM_DIR/lib/op/main.py structure.
            charm_dir = Path(f'{__file__}/../../..').resolve()
        else:
            charm_dir = Path(charm_dir).resolve()
        return charm_dir

    @staticmethod
    def autoload(charm_type: Type["CharmBase"]):
        charm_root = _CharmSpec._get_charm_dir()

        metadata_path = charm_root / "metadata.yaml"
        if not metadata_path.exists():
            raise FileNotFoundError(
                f"invalid charm root {charm_root!r}; "
                f"expected to contain at least a `metadata.yaml` file.",
            )
        meta = yaml.safe_load(metadata_path.open())

        actions = config = None

        config_path = charm_root / "config.yaml"
        if config_path.exists():
            config = yaml.safe_load(config_path.open())

        actions_path = charm_root / "actions.yaml"
        if actions_path.exists():
            actions = yaml.safe_load(actions_path.open())

        return _CharmSpec(
            charm_type=charm_type,
            charm_root=charm_root,
            meta=meta,
            actions=actions,
            config=config
        )


class Ops:
    """Initializes the Framework and manages the lifecycle of a charm.

    Running Ops consists of three main steps:
    - setup: initialize from envvars and argv's the objects that encapsulate:
      - the Framework (hook tool wrappers)
      - the storage backend
      - the event that Juju is emitting on us
      - the charm instance (user-facing)
    - emit: core user-facing lifecycle step. Consists of:
      - reemit any deferred events found in the storage
      - emit the Juju event on the charm
      - emit any other events the charm emitted on itself during this cycle
    - commit: responsible for:
      - store any events deferred throughout this execution
      - graceful teardown of the storage
      - emission of the ``collect-status`` events
    """
    CHARM_STATE_FILE = '.unit-state.db'

    def __init__(
            self,
            charm_spec: "_CharmSpec",
            use_juju_for_storage: Optional[bool] = None
    ):
        self.charm_spec = charm_spec
        self._charm_meta = CharmMeta(charm_spec.meta, charm_spec.actions)
        self._use_juju_for_storage = use_juju_for_storage

        # set by setup()
        self.dispatcher: Optional[_Dispatcher] = None
        self.framework: Optional["Framework"] = None
        self.charm: Optional[ops.CharmBase] = None

        self._has_setup = False
        self._has_emitted = False
        self._has_committed = False

    def _setup_charm(self, framework: "Framework", dispatcher: _Dispatcher):
        charm_type = self.charm_spec.charm_type
        sig = inspect.signature(charm_type)
        sig.bind(framework)  # signature check

        charm = charm_type(framework)
        dispatcher.ensure_event_links(charm)
        return charm

    @staticmethod
    def _setup_model_backend():
        # this is a standalone method to facilitate overriding by subclassing in testing
        return ops.model._ModelBackend()

    @staticmethod
    def _setup_root_logging(backend: ops.model._ModelBackend):
        debug = "JUJU_DEBUG" in os.environ
        setup_root_logging(backend, debug=debug)

        # our hello world
        logger.debug(
            "ops %s up and running.",
            ops.__version__,
        )  # type:ignore

    def _setup_storage(self, dispatcher: _Dispatcher):
        charm_state_path = self.charm_spec.charm_root / self.CHARM_STATE_FILE

        use_juju_for_storage = self._use_juju_for_storage
        if use_juju_for_storage and not ops.storage.juju_backend_available():
            # raise an exception; the charm is broken and needs fixing.
            msg = 'charm set use_juju_for_storage=True, but Juju version {} does not support it'
            raise RuntimeError(msg.format(JujuVersion.from_environ()))

        if use_juju_for_storage is None:
            use_juju_for_storage = _should_use_controller_storage(
                charm_state_path,
                self._charm_meta
            )
        elif use_juju_for_storage:
            warnings.warn("Controller storage is deprecated; it's intended for "
                          "podspec charms and will be removed in a future release.",
                          category=DeprecationWarning)

        if use_juju_for_storage:
            if dispatcher.is_restricted_context():
                # TODO: jam 2020-06-30 This unconditionally avoids running a collect metrics event
                #  Though we eventually expect that Juju will run collect-metrics in a
                #  non-restricted context. Once we can determine that we are running
                #  collect-metrics in a non-restricted context, we should fire the event as normal.
                logger.debug('"%s" is not supported when using Juju for storage\n'
                             'see: https://github.com/canonical/operator/issues/348',
                             dispatcher.event_name)
                # Note that we don't exit nonzero, because that would cause Juju to rerun the hook
                exit(0)

        if self._use_juju_for_storage:
            store = ops.storage.JujuStorage()
        else:
            store = ops.storage.SQLiteStorage(charm_state_path)
        return store

    def _setup_framework(
            self,
            dispatcher: _Dispatcher,
            model_backend: "ops.model._ModelBackend"
    ):
        meta = self._charm_meta
        model = ops.model.Model(meta, model_backend)
        store = self._setup_storage(dispatcher)
        framework = ops.framework.Framework(store, self.charm_spec.charm_root, meta, model)
        framework.set_breakpointhook()
        return framework

    def setup(self):
        """Setup framework, charm and dispatcher."""
        """Setup dispatcher, framework and charm objects."""
        model_backend = self._setup_model_backend()
        self._setup_root_logging(model_backend)
        self.dispatcher = dispatcher = _Dispatcher(self.charm_spec.charm_root)
        # do this immediately after we set up the root logger
        dispatcher.run_any_legacy_hook()

        self.framework = framework = self._setup_framework(dispatcher, model_backend)
        self.charm = self._setup_charm(framework, dispatcher)

        self._has_setup = True

    def _emit_charm_event(
            self,
            event_name: str,
    ):
        """Emits a charm event based on a Juju event name.

        Args:
            event_name: A Juju event name to emit on a charm.
        """
        charm = cast("CharmBase", self.charm)  # by now we have initialized.
        owner = charm.on

        try:
            event_to_emit = getattr(owner, event_name)
        except AttributeError:
            logger.debug("Event %s not defined for %s.", event_name, charm)
            exit(0)

        args, kwargs = _get_event_args(charm, event_to_emit)
        logger.debug("Emitting Juju event %s.", event_name)
        event_to_emit.emit(*args, **kwargs)

    def emit(self):
        """Emit the event on the charm."""
        if not self._has_setup:
            raise RuntimeError("should .setup() before you .emit()")
        self._has_emitted = True

        # we have initialized already
        framework = cast("Framework", self.framework)
        dispatcher = cast(_Dispatcher, self.dispatcher)

        try:
            if not dispatcher.is_restricted_context():
                framework.reemit()

            self._emit_charm_event(dispatcher.event_name)

        except Exception:
            framework.close()
            raise

    def commit(self):
        """Commit the framework and gracefully teardown."""
        if not self._has_emitted:
            raise RuntimeError("should .emit() before you .commit()")

        # we have initialized already
        charm = cast("CharmBase", self.charm)
        framework = cast("Framework", self.framework)

        # emit collect-status events
        ops.charm._evaluate_status(charm)
        self._has_committed = True
        try:
            framework.commit()
        finally:
            framework.close()

    def run(self):
        """Step through all non-manually-called steps and run them."""
        if not self._has_setup:
            self.setup()
        if not self._has_emitted:
            self.emit()
        if not self._has_committed:
            self.commit()


def main(charm_class: Type[ops.charm.CharmBase],
         use_juju_for_storage: Optional[bool] = None):
    """Set up the charm and dispatch the observed event.

    The event name is based on the way this executable was called (argv[0]).

    Args:
        charm_class: the charm class to instantiate and receive the event.
        use_juju_for_storage: whether to use controller-side storage. If not specified
            then kubernetes charms that haven't previously used local storage and that
            are running on a new enough Juju default to controller-side storage,
            otherwise local storage is used.
    """
    charm_spec = _CharmSpec.autoload(
        charm_class,
    )

    ops = Ops(
        charm_spec,
        use_juju_for_storage=use_juju_for_storage)

    ops.run()


# Make this module callable and call main(), so that "import ops" and then
# "ops.main(Charm)" works as expected now that everything is imported in
# ops/__init__.py. Idea from https://stackoverflow.com/a/48100440/68707
class _CallableModule(sys.modules[__name__].__class__):
    def __call__(self, charm_class: Type[ops.charm.CharmBase],
                 use_juju_for_storage: Optional[bool] = None):
        return main(charm_class, use_juju_for_storage=use_juju_for_storage)


sys.modules[__name__].__class__ = _CallableModule<|MERGE_RESOLUTION|>--- conflicted
+++ resolved
@@ -39,16 +39,6 @@
 from ops.jujuversion import JujuVersion
 from ops.log import setup_root_logging
 
-<<<<<<< HEAD
-if TYPE_CHECKING:
-    from ops.charm import CharmBase
-    from ops.framework import BoundEvent, EventSource, Framework
-    from ops.model import Relation
-=======
-CHARM_STATE_FILE = '.unit-state.db'
-
->>>>>>> a8ba0bd8
-
 logger = logging.getLogger()
 
 
@@ -63,21 +53,7 @@
     return Path(p)
 
 
-<<<<<<< HEAD
-def _create_event_link(charm: 'CharmBase', bound_event: 'EventSource',
-=======
-def _get_charm_dir():
-    charm_dir = os.environ.get("JUJU_CHARM_DIR")
-    if charm_dir is None:
-        # Assume $JUJU_CHARM_DIR/lib/op/main.py structure.
-        charm_dir = Path(f'{__file__}/../../..').resolve()
-    else:
-        charm_dir = Path(charm_dir).resolve()
-    return charm_dir
-
-
-def _create_event_link(charm: 'ops.charm.CharmBase', bound_event: 'ops.framework.EventSource',
->>>>>>> a8ba0bd8
+def _create_event_link(charm: "ops.charm.CharmBase", bound_event: "ops.framework.EventSource",
                        link_to: Union[str, Path]):
     """Create a symlink for a particular event.
 
@@ -115,7 +91,7 @@
         event_path.symlink_to(target_path)
 
 
-def _setup_event_links(charm_dir: Path, charm: 'ops.charm.CharmBase'):
+def _setup_event_links(charm_dir: Path, charm: "ops.charm.CharmBase"):
     """Set up links for supported events that originate from Juju.
 
     Whether a charm can handle an event or not can be determined by
@@ -137,34 +113,8 @@
             _create_event_link(charm, bound_event, link_to)
 
 
-<<<<<<< HEAD
-def _get_event_args(charm: 'CharmBase',
-                    bound_event: 'BoundEvent') -> Tuple[List[Any], Dict[str, Any]]:
-=======
-def _emit_charm_event(charm: 'ops.charm.CharmBase', event_name: str):
-    """Emits a charm event based on a Juju event name.
-
-    Args:
-        charm: A charm instance to emit an event from.
-        event_name: A Juju event name to emit on a charm.
-    """
-    event_to_emit = None
-    try:
-        event_to_emit = getattr(charm.on, event_name)
-    except AttributeError:
-        logger.debug("Event %s not defined for %s.", event_name, charm)
-
-    # If the event is not supported by the charm implementation, do
-    # not error out or try to emit it. This is to support rollbacks.
-    if event_to_emit is not None:
-        args, kwargs = _get_event_args(charm, event_to_emit)
-        logger.debug('Emitting Juju event %s.', event_name)
-        event_to_emit.emit(*args, **kwargs)
-
-
-def _get_event_args(charm: 'ops.charm.CharmBase',
+def _get_event_args(charm: "ops.charm.CharmBase",
                     bound_event: 'ops.framework.BoundEvent') -> Tuple[List[Any], Dict[str, Any]]:
->>>>>>> a8ba0bd8
     event_type = bound_event.event_type
     model = charm.framework.model
 
@@ -253,7 +203,7 @@
         else:
             self._init_legacy()
 
-    def ensure_event_links(self, charm: 'ops.charm.CharmBase'):
+    def ensure_event_links(self, charm: "ops.charm.CharmBase"):
         """Make sure necessary symlinks are present on disk."""
         if self.is_dispatch_aware:
             # links aren't needed
@@ -379,7 +329,7 @@
 class _CharmSpec:
     """Charm spec."""
 
-    charm_type: Type["CharmBase"]
+    charm_type: Type["ops.charm.CharmBase"]
     charm_root: Path
     meta: Optional[Dict[str, Any]]
     actions: Optional[Dict[str, Any]] = None
@@ -396,7 +346,7 @@
         return charm_dir
 
     @staticmethod
-    def autoload(charm_type: Type["CharmBase"]):
+    def autoload(charm_type: Type["ops.charm.CharmBase"]):
         charm_root = _CharmSpec._get_charm_dir()
 
         metadata_path = charm_root / "metadata.yaml"
@@ -457,14 +407,14 @@
 
         # set by setup()
         self.dispatcher: Optional[_Dispatcher] = None
-        self.framework: Optional["Framework"] = None
-        self.charm: Optional[ops.CharmBase] = None
+        self.framework: Optional["ops.framework.Framework"] = None
+        self.charm: Optional["ops.charm.CharmBase"] = None
 
         self._has_setup = False
         self._has_emitted = False
         self._has_committed = False
 
-    def _setup_charm(self, framework: "Framework", dispatcher: _Dispatcher):
+    def _setup_charm(self, framework: "ops.framework.Framework", dispatcher: _Dispatcher):
         charm_type = self.charm_spec.charm_type
         sig = inspect.signature(charm_type)
         sig.bind(framework)  # signature check
@@ -561,7 +511,7 @@
         Args:
             event_name: A Juju event name to emit on a charm.
         """
-        charm = cast("CharmBase", self.charm)  # by now we have initialized.
+        charm = cast("ops.charm.CharmBase", self.charm)  # by now we have initialized.
         owner = charm.on
 
         try:
@@ -581,7 +531,7 @@
         self._has_emitted = True
 
         # we have initialized already
-        framework = cast("Framework", self.framework)
+        framework = cast("ops.framework.Framework", self.framework)
         dispatcher = cast(_Dispatcher, self.dispatcher)
 
         try:
@@ -600,8 +550,8 @@
             raise RuntimeError("should .emit() before you .commit()")
 
         # we have initialized already
-        charm = cast("CharmBase", self.charm)
-        framework = cast("Framework", self.framework)
+        charm = cast("ops.charm.CharmBase", self.charm)
+        framework = cast("ops.framework.Framework", self.framework)
 
         # emit collect-status events
         ops.charm._evaluate_status(charm)
