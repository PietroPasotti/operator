# Copyright 2021 Canonical Ltd.
#
# Licensed under the Apache License, Version 2.0 (the "License");
# you may not use this file except in compliance with the License.
# You may obtain a copy of the License at
#
# http://www.apache.org/licenses/LICENSE-2.0
#
# Unless required by applicable law or agreed to in writing, software
# distributed under the License is distributed on an "AS IS" BASIS,
# WITHOUT WARRANTIES OR CONDITIONS OF ANY KIND, either express or implied.
# See the License for the specific language governing permissions and
# limitations under the License.

"""Infrastructure to build unittests for Charms using the Operator Framework.

Global Variables:

    SIMULATE_CAN_CONNECT: This enables can_connect simulation for the test
    harness.  It should be set *before* you create Harness instances and not
    changed after.  You *should* set this to true - it will help your tests be
    more accurate!  This causes all containers' can_connect states initially
    be False rather than True and causes the testing with the harness to model
    and track can_connect state for containers accurately.  This means that
    calls that require communication with the container API (e.g.
    Container.push, Container.get_plan, Container.add_layer, etc.) will only
    succeed if Container.can_connect() returns True and will raise exceptions
    otherwise.  can_connect state evolves automatically to track with events
    associated with container state, (e.g.  calling container_pebble_ready).
    If SIMULATE_CAN_CONNECT is True, can_connect state for containers can also
    be manually controlled using Harness.set_can_connect.
"""


import datetime
import fnmatch
import inspect
import os
import pathlib
import random
import signal
import tempfile
import uuid
import warnings
from contextlib import contextmanager
from io import BytesIO, StringIO
from textwrap import dedent
from typing import (
    TYPE_CHECKING,
    Any,
    AnyStr,
    BinaryIO,
    Dict,
    Generic,
    Iterable,
    Iterator,
    List,
    Mapping,
    Optional,
    Set,
    TextIO,
    Tuple,
    Type,
    TypeVar,
    Union,
    cast,
)

from ops import charm, framework, model, pebble, storage
from ops._private import yaml
from ops.charm import CharmBase, CharmMeta, RelationRole
from ops.model import RelationNotFoundError

if TYPE_CHECKING:
    from typing_extensions import Literal, TypedDict

    from ops.model import UnitOrApplication

    ReadableBuffer = Union[bytes, str, StringIO, BytesIO, BinaryIO]
    _StringOrPath = Union[str, pathlib.PurePosixPath, pathlib.Path]
    _FileOrDir = Union['_File', '_Directory']
    _FileKwargs = TypedDict('_FileKwargs', {
        'permissions': int,
        'last_modified': datetime.datetime,
        'user_id': Optional[int],
        'user': Optional[str],
        'group_id': Optional[int],
        'group': Optional[str],
    })

    _RelationEntities = TypedDict('_RelationEntities', {
        'app': str,
        'units': List[str]
    })

    _ConfigValue = Union[str, int, float, bool]
    _ConfigOption = TypedDict('_ConfigOption', {
        'type': Literal['string', 'int', 'float', 'boolean'],
        'description': str,
        'default': _ConfigValue
    })
    _StatusName = Literal['unknown', 'blocked', 'active', 'maintenance', 'waiting']
    _RawStatus = TypedDict('_RawStatus', {
        'status': _StatusName,
        'message': str,
    })
    RawConfig = TypedDict("RawConfig", {'options': Dict[str, _ConfigOption]})

# Toggles Container.can_connect simulation globally for all harness instances.
# For this to work, it must be set *before* Harness instances are created.

SIMULATE_CAN_CONNECT = False

# YAMLStringOrFile is something like metadata.yaml or actions.yaml. You can
# pass in a file-like object or the string directly.
YAMLStringOrFile = Union[str, TextIO]


# An instance of an Application or Unit, or the name of either.
# This is done here to avoid a scoping issue with the `model` property
# of the Harness class below.
AppUnitOrName = Union[str, model.Application, model.Unit]


# CharmType represents user charms that are derived from CharmBase.
CharmType = TypeVar('CharmType', bound=charm.CharmBase)


# noinspection PyProtectedMember
class Harness(Generic[CharmType]):
    """This class represents a way to build up the model that will drive a test suite.

    The model that is created is from the viewpoint of the charm that you are testing.

    Example::

        harness = Harness(MyCharm)
        # Do initial setup here
        relation_id = harness.add_relation('db', 'postgresql')
        # Now instantiate the charm to see events as the model changes
        harness.begin()
        harness.add_relation_unit(relation_id, 'postgresql/0')
        harness.update_relation_data(relation_id, 'postgresql/0', {'key': 'val'})
        # Check that charm has properly handled the relation_joined event for postgresql/0
        self.assertEqual(harness.charm. ...)

    Args:
        charm_cls: The Charm class that you'll be testing.
        meta: charm.CharmBase is a A string or file-like object containing the contents of
            metadata.yaml. If not supplied, we will look for a 'metadata.yaml' file in the
            parent directory of the Charm, and if not found fall back to a trivial
            'name: test-charm' metadata.
        actions: A string or file-like object containing the contents of
            actions.yaml. If not supplied, we will look for a 'actions.yaml' file in the
            parent directory of the Charm.
        config: A string or file-like object containing the contents of
            config.yaml. If not supplied, we will look for a 'config.yaml' file in the
            parent directory of the Charm.
    """

    def __init__(
            self,
            charm_cls: Type[CharmType],
            *,
            meta: Optional[YAMLStringOrFile] = None,
            actions: Optional[YAMLStringOrFile] = None,
            config: Optional[YAMLStringOrFile] = None):
        self._charm_cls = charm_cls
        self._charm = None  # type: Optional[CharmType]
        self._charm_dir = 'no-disk-path'  # this may be updated by _create_meta
        self._meta = self._create_meta(meta, actions)
        self._unit_name = self._meta.name + '/0'  # type: str
        self._hooks_enabled = True  # type: bool
        self._relation_id_counter = 0  # type: int
        config_ = self._get_config(config)
        self._backend = _TestingModelBackend(self._unit_name, self._meta, config_)
        self._model = model.Model(self._meta, self._backend)
        self._storage = storage.SQLiteStorage(':memory:')
        self._framework = framework.Framework(
            self._storage, self._charm_dir, self._meta, self._model)

        # TODO: will be removed in the next breaking-changes release
        #  together with self._oci_resources
        self._deprecated_oci_resources_do_not_use = {}  # type: Dict[Any, Any]

        # TODO: If/when we decide to allow breaking changes for a release,
        #  change SIMULATE_CAN_CONNECT default value to True and remove the
        #  warning message below.  This warning was added 2022-03-22
        if not SIMULATE_CAN_CONNECT:
            warnings.warn(
                'Please set ops.testing.SIMULATE_CAN_CONNECT=True.'
                'See https://juju.is/docs/sdk/testing#heading--simulate-can-connect for details.')

    @property
    def _oci_resources(self):
        warnings.warn('Deprecation warning: Harness.`_oci_resources` is '
                      'deprecated and will be removed in a future release.')
        return self._deprecated_oci_resources_do_not_use

    def _event_context(self, event_name: str):
        """Configures the Harness to behave as if an event hook were running.

        This means that the Harness will perform strict access control of relation data.

        Example usage:

        # this is how we test that attempting to write a remote app's
        # databag will raise RelationDataError.
        >>> with harness._event_context('foo'):
        >>>     with pytest.raises(ops.model.RelationDataError):
        >>>         my_relation.data[remote_app]['foo'] = 'bar'

        # this is how we test with 'realistic conditions' how an event handler behaves
        # when we call it directly -- i.e. without going through harness.add_relation
        >>> def test_foo():
        >>>     class MyCharm:
        >>>         ...
        >>>         def event_handler(self, event):
        >>>             # this is expected to raise an exception
        >>>             event.relation.data[event.relation.app]['foo'] = 'bar'
        >>>
        >>>     harness = Harness(MyCharm)
        >>>     event = MagicMock()
        >>>     event.relation = harness.charm.model.relations[0]
        >>>
        >>>     with harness._event_context('my_relation_joined'):
        >>>         with pytest.raises(ops.model.RelationDataError):
        >>>             harness.charm.event_handler(event)


        If event_name == '', conversely, the Harness will believe that no hook
        is running, allowing you to temporarily have unrestricted access to read/write
        a relation's databags even if you're inside an event handler.
        >>> def test_foo():
        >>>     class MyCharm:
        >>>         ...
        >>>         def event_handler(self, event):
        >>>             # this is expected to raise an exception since we're not leader
        >>>             event.relation.data[self.app]['foo'] = 'bar'
        >>>
        >>>     harness = Harness(MyCharm)
        >>>     event = MagicMock()
        >>>     event.relation = harness.charm.model.relations[0]
        >>>
        >>>     with harness._event_context('my_relation_joined'):
        >>>         harness.charm.event_handler(event)

        """
        return self._framework._event_context(event_name)  # pyright: reportPrivateUsage=false

    def set_can_connect(self, container: Union[str, model.Container], val: bool):
        """Change the simulated can_connect status of a container's underlying pebble client.

        Calling this method raises an exception if SIMULATE_CAN_CONNECT is False.
        """
        if isinstance(container, str):
            container = self.model.unit.get_container(container)
        self._backend._set_can_connect(container._pebble, val)

    @property
    def charm(self) -> Optional[CharmType]:
        """Return the instance of the charm class that was passed to __init__.

        Note that the Charm is not instantiated until you have called
        :meth:`.begin()`. Until then, this property will return None.
        """
        return self._charm

    @property
    def model(self) -> model.Model:
        """Return the :class:`~ops.model.Model` that is being driven by this Harness."""
        return self._model

    @property
    def framework(self) -> framework.Framework:
        """Return the Framework that is being driven by this Harness."""
        return self._framework

    def begin(self) -> None:
        """Instantiate the Charm and start handling events.

        Before calling :meth:`begin`, there is no Charm instance, so changes to the Model won't
        emit events. You must call :meth:`.begin` before :attr:`.charm` is valid.
        """
        if self._charm is not None:
            raise RuntimeError('cannot call the begin method on the harness more than once')

        # The Framework adds attributes to class objects for events, etc. As such, we can't re-use
        # the original class against multiple Frameworks. So create a locally defined class
        # and register it.
        # TODO: jam 2020-03-16 We are looking to changes this to Instance attributes instead of
        #       Class attributes which should clean up this ugliness. The API can stay the same
        class TestEvents(self._charm_cls.on.__class__):
            pass

        TestEvents.__name__ = self._charm_cls.on.__class__.__name__

        class TestCharm(self._charm_cls):  # type: ignore
            on = TestEvents()

        # Note: jam 2020-03-01 This is so that errors in testing say MyCharm has no attribute foo,
        # rather than TestCharm has no attribute foo.
        TestCharm.__name__ = self._charm_cls.__name__
        self._charm = TestCharm(self._framework)

    def begin_with_initial_hooks(self) -> None:
        """Called when you want the Harness to fire the same hooks that Juju would fire at startup.

        This triggers install, relation-created, config-changed, start, and any relation-joined
        hooks based on what relations have been defined+added before you called begin. This does
        NOT trigger a pebble-ready hook. Note that all of these are fired before returning control
        to the test suite, so if you want to introspect what happens at each step, you need to fire
        them directly (e.g. Charm.on.install.emit()).  In your hook callback functions, you should
        not assume that workload containers are active; guard such code with checks to
        Container.can_connect().  You are encouraged to test this by setting the global
        SIMULATE_CAN_CONNECT variable to True.

        To use this with all the normal hooks, you should instantiate the harness, setup any
        relations that you want active when the charm starts, and then call this method.  This
        method will automatically create and add peer relations that are specified in
        metadata.yaml.

        Example::

            harness = Harness(MyCharm)
            # Do initial setup here
            # Add storage if needed before begin_with_initial_hooks() is called
            storage_ids = harness.add_storage('data', count=1)[0]
            storage_id = storage_id[0] # we only added one storage instance
            relation_id = harness.add_relation('db', 'postgresql')
            harness.add_relation_unit(relation_id, 'postgresql/0')
            harness.update_relation_data(relation_id, 'postgresql/0', {'key': 'val'})
            harness.set_leader(True)
            harness.update_config({'initial': 'config'})
            harness.begin_with_initial_hooks()
            # This will cause
            # install, db-relation-created('postgresql'), leader-elected, config-changed, start
            # db-relation-joined('postrgesql/0'), db-relation-changed('postgresql/0')
            # To be fired.
        """
        self.begin()
        charm = cast(CharmBase, self._charm)
        # Checking if disks have been added
        # storage-attached events happen before install
        for storage_name in self._meta.storages:
            for storage_index in self._backend.storage_list(storage_name, include_detached=True):
                s = model.Storage(storage_name, storage_index, self._backend)
                self.attach_storage(s.full_id)
        # Storage done, emit install event
        charm.on.install.emit()
        # Juju itself iterates what relation to fire based on a map[int]relation, so it doesn't
        # guarantee a stable ordering between relation events. It *does* give a stable ordering
        # of joined units for a given relation.
        items = list(self._meta.relations.items())
        random.shuffle(items)
        this_app_name = self._meta.name
        for relname, rel_meta in items:
            if rel_meta.role == RelationRole.peer:
                # If the user has directly added a relation, leave it be, but otherwise ensure
                # that peer relations are always established at before leader-elected.
                rel_ids = self._backend._relation_ids_map.get(relname)
                if rel_ids is None:
                    self.add_relation(relname, self._meta.name)
                else:
                    random.shuffle(rel_ids)
                    for rel_id in rel_ids:
                        self._emit_relation_created(relname, rel_id, this_app_name)
            else:
                rel_ids = self._backend._relation_ids_map.get(relname, [])
                random.shuffle(rel_ids)
                for rel_id in rel_ids:
                    app_name = self._backend._relation_app_and_units[rel_id]["app"]
                    self._emit_relation_created(relname, rel_id, app_name)
        if self._backend._is_leader:
            charm.on.leader_elected.emit()
        else:
            charm.on.leader_settings_changed.emit()
        charm.on.config_changed.emit()
        charm.on.start.emit()
        # If the initial hooks do not set a unit status, the Juju controller will switch
        # the unit status from "Maintenance" to "Unknown". See gh#726
        post_setup_sts = self._backend.status_get()
        if post_setup_sts.get("status") == "maintenance" and not post_setup_sts.get("message"):
            self._backend.status_set("unknown", "", is_app=False)
        all_ids = list(self._backend._relation_names.items())  # pyright:ReportPrivateUsage=false
        random.shuffle(all_ids)
        for rel_id, rel_name in all_ids:
            rel_app_and_units = self._backend._relation_app_and_units[rel_id]
            app_name = rel_app_and_units["app"]
            # Note: Juju *does* fire relation events for a given relation in the sorted order of
            # the unit names. It also always fires relation-changed immediately after
            # relation-joined for the same unit.
            # Juju only fires relation-changed (app) if there is data for the related application
            relation = self._model.get_relation(rel_name, rel_id)
            if self._backend._relation_data_raw[rel_id].get(app_name):
                app = self._model.get_app(app_name)
                charm.on[rel_name].relation_changed.emit(relation, app, None)
            for unit_name in sorted(rel_app_and_units["units"]):
                remote_unit = self._model.get_unit(unit_name)
                charm.on[rel_name].relation_joined.emit(
                    relation, remote_unit.app, remote_unit)
                charm.on[rel_name].relation_changed.emit(
                    relation, remote_unit.app, remote_unit)

    def cleanup(self) -> None:
        """Called by your test infrastructure to cleanup any temporary directories/files/etc.

        Currently this only needs to be called if you test with resources. But it is reasonable
        to always include a `testcase.addCleanup(harness.cleanup)` just in case.
        """
        self._backend._cleanup()

    def _create_meta(self, charm_metadata: Optional[YAMLStringOrFile],
                     action_metadata: Optional[YAMLStringOrFile]) -> CharmMeta:
        """Create a CharmMeta object.

        Handle the cases where a user doesn't supply explicit metadata snippets.
        """
        filename = inspect.getfile(self._charm_cls)
        charm_dir = pathlib.Path(filename).parents[1]

        if charm_metadata is None:
            metadata_path = charm_dir / 'metadata.yaml'
            if metadata_path.is_file():
                charm_metadata = metadata_path.read_text()
                self._charm_dir = charm_dir
            else:
                # The simplest of metadata that the framework can support
                charm_metadata = 'name: test-charm'
        elif isinstance(charm_metadata, str):
            charm_metadata = dedent(charm_metadata)

        if action_metadata is None:
            actions_path = charm_dir / 'actions.yaml'
            if actions_path.is_file():
                action_metadata = actions_path.read_text()
                self._charm_dir = charm_dir
        elif isinstance(action_metadata, str):
            action_metadata = dedent(action_metadata)

        return CharmMeta.from_yaml(charm_metadata, action_metadata)

    def _get_config(self, charm_config: Optional['YAMLStringOrFile']):
        """If the user passed a config to Harness, use it.

        Otherwise, attempt to load one from charm_dir/config.yaml.
        """
        filename = inspect.getfile(self._charm_cls)
        charm_dir = pathlib.Path(filename).parents[1]

        if charm_config is None:
            config_path = charm_dir / 'config.yaml'
            if config_path.is_file():
                charm_config = config_path.read_text()
                self._charm_dir = charm_dir
            else:
                # The simplest of config that the framework can support
                charm_config = '{}'
        elif isinstance(charm_config, str):
            charm_config = dedent(charm_config)

        assert isinstance(charm_config, str)  # type guard
        config = yaml.safe_load(charm_config)

        if not isinstance(config, dict):  # pyright: reportUnnecessaryIsInstance=false
            raise TypeError(config)
        return cast('RawConfig', config)

    def add_oci_resource(self, resource_name: str,
                         contents: Optional[Mapping[str, str]] = None) -> None:
        """Add oci resources to the backend.

        This will register an oci resource and create a temporary file for processing metadata
        about the resource. A default set of values will be used for all the file contents
        unless a specific contents dict is provided.

        Args:
            resource_name: Name of the resource to add custom contents to.
            contents: Optional custom dict to write for the named resource.
        """
        if not contents:
            contents = {'registrypath': 'registrypath',
                        'username': 'username',
                        'password': 'password',
                        }
        if resource_name not in self._meta.resources.keys():
            raise RuntimeError('Resource {} is not a defined resources'.format(resource_name))
        if self._meta.resources[resource_name].type != "oci-image":
            raise RuntimeError('Resource {} is not an OCI Image'.format(resource_name))

        as_yaml = yaml.safe_dump(contents)
        self._backend._resources_map[resource_name] = ('contents.yaml', as_yaml)

    def add_resource(self, resource_name: str, content: AnyStr) -> None:
        """Add content for a resource to the backend.

        This will register the content, so that a call to `Model.resources.fetch(resource_name)`
        will return a path to a file containing that content.

        Args:
            resource_name: The name of the resource being added
            content: Either string or bytes content, which will be the content of the filename
                returned by resource-get. If contents is a string, it will be encoded in utf-8
        """
        if resource_name not in self._meta.resources.keys():
            raise RuntimeError('Resource {} is not a defined resources'.format(resource_name))
        record = self._meta.resources[resource_name]
        if record.type != "file":
            raise RuntimeError(
                'Resource {} is not a file, but actually {}'.format(resource_name, record.type))
        filename = record.filename
        if filename is None:
            filename = resource_name

        self._backend._resources_map[resource_name] = (filename, content)

    def populate_oci_resources(self) -> None:
        """Populate all OCI resources."""
        for name, data in self._meta.resources.items():
            if data.type == "oci-image":
                self.add_oci_resource(name)

    def disable_hooks(self) -> None:
        """Stop emitting hook events when the model changes.

        This can be used by developers to stop changes to the model from emitting events that
        the charm will react to. Call :meth:`.enable_hooks`
        to re-enable them.
        """
        self._hooks_enabled = False

    def enable_hooks(self) -> None:
        """Re-enable hook events from charm.on when the model is changed.

        By default hook events are enabled once you call :meth:`.begin`,
        but if you have used :meth:`.disable_hooks`, this can be used to
        enable them again.
        """
        self._hooks_enabled = True

    @contextmanager
    def hooks_disabled(self):
        """A context manager to run code with hooks disabled.

        Example::

            with harness.hooks_disabled():
                # things in here don't fire events
                harness.set_leader(True)
                harness.update_config(unset=['foo', 'bar'])
            # things here will again fire events
        """
        if self._hooks_enabled:
            self.disable_hooks()
            try:
                yield None
            finally:
                self.enable_hooks()
        else:
            yield None

    def _next_relation_id(self):
        rel_id = self._relation_id_counter
        self._relation_id_counter += 1
        return rel_id

    def add_storage(self, storage_name: str, count: int = 1,
                    *, attach: bool = False) -> List[str]:
        """Create a new storage device and attach it to this unit.

        To have repeatable tests, each device will be initialized with
        location set to /[tmpdir]/<storage_name>N, where N is the counter and
        will be a number from [0,total_num_disks-1].

        Args:
            storage_name: The storage backend name on the Charm
            count: Number of disks being added
            attach: True to also attach the storage mount and emit storage-attached if
                harness.begin() has been called.

        Return:
            A list of storage IDs, e.g. ["my-storage/1", "my-storage/2"].
        """
        if storage_name not in self._meta.storages:
            raise RuntimeError(
                "the key '{}' is not specified as a storage key in metadata".format(storage_name))

        storage_indices = self._backend.storage_add(storage_name, count)

        ids = []  # type: List[str]
        for storage_index in storage_indices:
            s = model.Storage(storage_name, storage_index, self._backend)
            ids.append(s.full_id)
            if attach:
                self.attach_storage(s.full_id)
        return ids

    def detach_storage(self, storage_id: str) -> None:
        """Detach a storage device.

        The intent of this function is to simulate a "juju detach-storage" call.
        It will trigger a storage-detaching hook if the storage unit in question exists
        and is presently marked as attached.

        Args:
            storage_id: The full storage ID of the storage unit being detached, including the
                storage key, e.g. my-storage/0.
        """
        if self.charm is None:
            raise RuntimeError('cannot detach storage before Harness is initialised')
        storage_name, storage_index = storage_id.split('/', 1)
        storage_index = int(storage_index)
        storage_attached = self._backend._storage_is_attached(  # pyright:ReportPrivateUsage=false
            storage_name, storage_index)
        if storage_attached and self._hooks_enabled:
            self.charm.on[storage_name].storage_detaching.emit(
                model.Storage(storage_name, storage_index, self._backend))
        self._backend._storage_detach(storage_id)  # pyright:ReportPrivateUsage=false

    def attach_storage(self, storage_id: str) -> None:
        """Attach a storage device.

        The intent of this function is to simulate a "juju attach-storage" call.
        It will trigger a storage-attached hook if the storage unit in question exists
        and is presently marked as detached.

        Args:
            storage_id: The full storage ID of the storage unit being attached, including the
                storage key, e.g. my-storage/0.
        """
        if not self._backend._storage_attach(storage_id):
            return  # storage was already attached
        if not self.charm or not self._hooks_enabled:
            return  # don't need to run hook callback

        storage_name, storage_index = storage_id.split('/', 1)

        # Reset associated cached value in the storage mappings.  If we don't do this,
        # Model._storages won't return Storage objects for subsequently-added storage.
        self._model._storages._invalidate(storage_name)

        storage_index = int(storage_index)
        self.charm.on[storage_name].storage_attached.emit(
            model.Storage(storage_name, storage_index, self._backend))

    def remove_storage(self, storage_id: str) -> None:
        """Detach a storage device.

        The intent of this function is to simulate a "juju remove-storage" call.
        It will trigger a storage-detaching hook if the storage unit in question exists
        and is presently marked as attached.  Then it will remove the storage
        unit from the testing backend.

        Args:
            storage_id: The full storage ID of the storage unit being removed, including the
                storage key, e.g. my-storage/0.
        """
        storage_name, storage_index = storage_id.split('/', 1)
        storage_index = int(storage_index)
        if storage_name not in self._meta.storages:
            raise RuntimeError(
                "the key '{}' is not specified as a storage key in metadata".format(storage_name))
        is_attached = self._backend._storage_is_attached(  # pyright:ReportPrivateUsage=false
            storage_name, storage_index)
        if self.charm is not None and self._hooks_enabled and is_attached:
            self.charm.on[storage_name].storage_detaching.emit(
                model.Storage(storage_name, storage_index, self._backend))
        self._backend._storage_remove(storage_id)  # pyright:ReportPrivateUsage=false

    def add_relation(self, relation_name: str, remote_app: str) -> int:
        """Declare that there is a new relation between this app and `remote_app`.

        In the case of adding peer relations, `remote_app` is *this* app.  This function creates a
        relation with an application and will trigger a relation-created hook. To relate units (and
        trigger relation-joined and relation-changed hooks), you should also call
        :meth:`.add_relation_unit`.

        Args:
            relation_name: The relation on Charm that is being related to
            remote_app: The name of the application that is being related to

        Return:
            The relation_id created by this add_relation.
        """
        relation_id = self._next_relation_id()
        self._backend._relation_ids_map.setdefault(  # pyright:ReportPrivateUsage=false
            relation_name, []).append(relation_id)
        self._backend._relation_names[relation_id] = relation_name
        self._backend._relation_list_map[relation_id] = []  # pyright:ReportPrivateUsage=false
        self._backend._relation_data_raw[relation_id] = {  # pyright:ReportPrivateUsage=false
            remote_app: {},
            self._backend.unit_name: {},
            self._backend.app_name: {}}

        self._backend._relation_app_and_units[relation_id] = {  # pyright:ReportPrivateUsage=false
            "app": remote_app,
            "units": [],
        }
        # Reload the relation_ids list
        if self._model is not None:
            self._model.relations._invalidate(relation_name)  # pyright:ReportPrivateUsage=false
        self._emit_relation_created(relation_name, relation_id, remote_app)
        return relation_id

    def remove_relation(self, relation_id: int) -> None:
        """Remove a relation.

        Args:
            relation_id: The relation ID for the relation to be removed.

        Raises:
            RelationNotFoundError: if relation id is not valid
        """
        rel_names = self._backend._relation_names   # pyright:ReportPrivateUsage=false
        try:
            relation_name = rel_names[relation_id]
            remote_app = self._backend.relation_remote_app_name(relation_id)
        except KeyError as e:
            raise model.RelationNotFoundError from e

        rel_list_map = self._backend._relation_list_map  # pyright:ReportPrivateUsage=false
        for unit_name in rel_list_map[relation_id].copy():
            self.remove_relation_unit(relation_id, unit_name)

        self._emit_relation_broken(relation_name, relation_id, remote_app)
        if self._model is not None:
            self._model.relations._invalidate(relation_name)  # pyright:ReportPrivateUsage=false

        self._backend._relation_app_and_units.pop(relation_id)  # pyright:ReportPrivateUsage=false
        self._backend._relation_data_raw.pop(relation_id)  # pyright:ReportPrivateUsage=false
        rel_list_map.pop(relation_id)
        ids_map = self._backend._relation_ids_map  # pyright:ReportPrivateUsage=false
        ids_map[relation_name].remove(relation_id)
        rel_names.pop(relation_id)

    def _emit_relation_created(self, relation_name: str, relation_id: int,
                               remote_app: str) -> None:
        """Trigger relation-created for a given relation with a given remote application."""
        if self._charm is None or not self._hooks_enabled:
            return
        relation = self._model.get_relation(relation_name, relation_id)
        app = self._model.get_app(remote_app)
        self._charm.on[relation_name].relation_created.emit(
            relation, app)

    def _emit_relation_broken(self, relation_name: str, relation_id: int,
                              remote_app: str) -> None:
        """Trigger relation-broken for a given relation with a given remote application."""
        if self._charm is None or not self._hooks_enabled:
            return
        relation = self._model.get_relation(relation_name, relation_id)
        app = self._model.get_app(remote_app)
        self._charm.on[relation_name].relation_broken.emit(relation, app)

    def add_relation_unit(self, relation_id: int, remote_unit_name: str) -> None:
        """Add a new unit to a relation.

        Example::

          rel_id = harness.add_relation('db', 'postgresql')
          harness.add_relation_unit(rel_id, 'postgresql/0')

        This will trigger a `relation_joined` event. This would naturally be
        followed by a `relation_changed` event, which you can trigger with
        :meth:`.update_relation_data`. This separation is artificial in the
        sense that Juju will always fire the two, but is intended to make
        testing relations and their data bags slightly more natural.

        Args:
            relation_id: The integer relation identifier (as returned by add_relation).
            remote_unit_name: A string representing the remote unit that is being added.

        Return:
            None
        """
        self._backend._relation_list_map[relation_id].append(remote_unit_name)
        # we can write remote unit data iff we are not in a hook env
        relation_name = self._backend._relation_names[relation_id]
        relation = self._model.get_relation(relation_name, relation_id)

        if not relation:
            raise RuntimeError('Relation id {} is mapped to relation name {},'
                               'but no relation matching that name was found.')

        self._backend._relation_data_raw[relation_id][remote_unit_name] = {}
<<<<<<< HEAD
        app = cast(model.Application, relation.app)  # should not be None since we're testing
        if not remote_unit_name.startswith(app.name):
            raise ValueError(
                'Remote unit name invalid: the remote application of {} is called {!r}; '
                'the remote unit name should be {}/<some-number>, not {!r}.'
                ''.format(relation_name, app.name,
                          app.name, remote_unit_name))
        app_and_units = self._backend._relation_app_and_units  # pyright: ReportPrivateUsage=false
        app_and_units[relation_id]["units"].append(remote_unit_name)
=======

        if not remote_unit_name.startswith(relation.app.name):
            warnings.warn(
                'Remote unit name invalid: the remote application of {} is called {!r}; '
                'the remote unit name should be {}/<some-number>, not {!r}.'
                ''.format(relation_name, relation.app.name, relation.app.name, remote_unit_name))

        self._backend._relation_app_and_units[relation_id]["units"].append(remote_unit_name)
>>>>>>> cbd74d73
        # Make sure that the Model reloads the relation_list for this relation_id, as well as
        # reloading the relation data for this unit.
        remote_unit = self._model.get_unit(remote_unit_name)
        unit_cache = relation.data.get(remote_unit, None)
        if unit_cache is not None:
            unit_cache._invalidate()
        self._model.relations._invalidate(relation_name)
        if self._charm is None or not self._hooks_enabled:
            return
        self._charm.on[relation_name].relation_joined.emit(
            relation, remote_unit.app, remote_unit)

    def remove_relation_unit(self, relation_id: int, remote_unit_name: str) -> None:
        """Remove a unit from a relation.

        Example::

          rel_id = harness.add_relation('db', 'postgresql')
          harness.add_relation_unit(rel_id, 'postgresql/0')
          ...
          harness.remove_relation_unit(rel_id, 'postgresql/0')

        This will trigger a `relation_departed` event. This would
        normally be followed by a `relation_changed` event triggered
        by Juju. However when using the test harness a
        `relation_changed` event must be triggererd using
        :meth:`.update_relation_data`. This deviation from normal Juj
        behaviour, facilitates testing by making each step in the
        charm life cycle explicit.

        Args:
            relation_id: The integer relation identifier (as returned by add_relation).
            remote_unit_name: A string representing the remote unit that is being removed.

        Raises:
            KeyError: if relation_id or remote_unit_name is not valid
            ValueError: if remote_unit_name is not valid
        """
        relation_name = self._backend._relation_names[relation_id]

        # gather data to invalidate cache later
        remote_unit = self._model.get_unit(remote_unit_name)
        relation = self._model.get_relation(relation_name, relation_id)

        if not relation:
            # This should not really happen, since there being a relation name mapped
            # to this ID in _relation_names should guarantee that you created the relation
            # following the proper path, but still...
            raise RuntimeError('Relation id {} is mapped to relation name {},'
                               'but no relation matching that name was found.')

        unit_cache = relation.data.get(remote_unit, None)

        # remove the unit from the list of units in the relation
        relation.units.remove(remote_unit)

        self._emit_relation_departed(relation_id, remote_unit_name)
        # remove the relation data for the departed unit now that the event has happened
        self._backend._relation_list_map[relation_id].remove(remote_unit_name)
        self._backend._relation_app_and_units[relation_id]["units"].remove(remote_unit_name)
        self._backend._relation_data_raw[relation_id].pop(remote_unit_name)
        self.model._relations._invalidate(relation_name=relation.name)

        if unit_cache is not None:
            unit_cache._invalidate()

    def _emit_relation_departed(self, relation_id: int, unit_name: str):
        """Trigger relation-departed event for a given relation id and unit."""
        if self._charm is None or not self._hooks_enabled:
            return
        rel_name = self._backend._relation_names[relation_id]
        relation = self.model.get_relation(rel_name, relation_id)
        if '/' in unit_name:
            app_name = unit_name.split('/')[0]
            app = self.model.get_app(app_name)
            unit = self.model.get_unit(unit_name)
        else:
            raise ValueError('Invalid Unit Name')
        self._charm.on[rel_name].relation_departed.emit(
            relation, app, unit, unit_name)

    def get_relation_data(self, relation_id: int, app_or_unit: AppUnitOrName) -> Mapping[str, str]:
        """Get the relation data bucket for a single app or unit in a given relation.

        This ignores all of the safety checks of who can and can't see data in relations (eg,
        non-leaders can't read their own application's relation data because there are no events
        that keep that data up-to-date for the unit).

        Args:
            relation_id: The relation whose content we want to look at.
            app_or_unit: An Application or Unit instance, or its name, whose data we want to read
        Return:
            A dict containing the relation data for `app_or_unit` or None.

        Raises:
            KeyError: if relation_id doesn't exist
        """
        if isinstance(app_or_unit, model.Application):
            name = app_or_unit.name
        elif isinstance(app_or_unit, model.Unit):
            name = app_or_unit.name
        elif isinstance(app_or_unit, str):
            name = app_or_unit
        else:
            raise TypeError('Expected Application | Unit | str, got {}'.format(type(app_or_unit)))

        # bypass access control by going directly to raw
        return self._backend._relation_data_raw[relation_id].get(name, None)

    def get_pod_spec(self) -> Tuple[Mapping[Any, Any], Mapping[Any, Any]]:
        """Return the content of the pod spec as last set by the charm.

        This returns both the pod spec and any k8s_resources that were supplied.
        See the signature of Model.pod.set_spec
        """
        return self._backend._pod_spec

    def get_container_pebble_plan(
            self, container_name: str
    ) -> pebble.Plan:
        """Return the current Plan that pebble is executing for the given container.

        Args:
            container_name: The simple name of the associated container
        Return:
            The pebble.Plan for this container. You can use :meth:`ops.pebble.Plan.to_yaml` to get
            a string form for the content. Will raise KeyError if no pebble client exists
            for that container name. (should only happen if container is not present in
            metadata.yaml)
        """
        client = self._backend._pebble_clients.get(container_name)
        if client is None:
            raise KeyError('no known pebble client for container "{}"'.format(container_name))
        return client.get_plan()

    def container_pebble_ready(self, container_name: str):
        """Fire the pebble_ready hook for the associated container.

        This will do nothing if the begin() has not been called.  If
        SIMULATE_CAN_CONNECT is True, this will switch the given
        container's can_connect state to True before the hook
        function is called.
        """
        if self.charm is None:
            return
        container = self.model.unit.get_container(container_name)
        if SIMULATE_CAN_CONNECT:
            self.set_can_connect(container, True)
        self.charm.on[container_name].pebble_ready.emit(container)

    def get_workload_version(self) -> str:
        """Read the workload version that was set by the unit."""
        return self._backend._workload_version

    def set_model_info(self, name: Optional[str] = None, uuid: Optional[str] = None) -> None:
        """Set the name and uuid of the Model that this is representing.

        This cannot be called once begin() has been called. But it lets you set the value that
        will be returned by Model.name and Model.uuid.

        This is a convenience method to invoke both Harness.set_model_name
        and Harness.set_model_uuid at once.
        """
        if name is not None:
            self.set_model_name(name)
        if uuid is not None:
            self.set_model_uuid(uuid)

    def set_model_name(self, name: str) -> None:
        """Set the name of the Model that this is representing.

        This cannot be called once begin() has been called. But it lets you set the value that
        will be returned by Model.name.
        """
        if self._charm is not None:
            raise RuntimeError('cannot set the Model name after begin()')
        self._backend.model_name = name

    def set_model_uuid(self, uuid: str) -> None:
        """Set the uuid of the Model that this is representing.

        This cannot be called once begin() has been called. But it lets you set the value that
        will be returned by Model.uuid.
        """
        if self._charm is not None:
            raise RuntimeError('cannot set the Model uuid after begin()')
        self._backend.model_uuid = uuid

    def update_relation_data(
            self,
            relation_id: int,
            app_or_unit: str,
            key_values: Mapping[str, str],
    ) -> None:
        """Update the relation data for a given unit or application in a given relation.

        This also triggers the `relation_changed` event for this relation_id.

        Args:
            relation_id: The integer relation_id representing this relation.
            app_or_unit: The unit or application name that is being updated.
                This can be the local or remote application.
            key_values: Each key/value will be updated in the relation data.
        """
        relation_name = self._backend._relation_names[relation_id]
        relation = self._model.get_relation(relation_name, relation_id)
        if '/' in app_or_unit:
            entity = self._model.get_unit(app_or_unit)
        else:
            entity = self._model.get_app(app_or_unit)

        if not relation:
            raise RuntimeError('Relation id {} is mapped to relation name {},'
                               'but no relation matching that name was found.')

        rel_data = relation.data.get(entity, None)
        if rel_data is not None:
            # rel_data may have cached now-stale data, so _invalidate() it.
            # Note, this won't cause the data to be loaded if it wasn't already.
            rel_data._invalidate()

        old_values = self._backend._relation_data_raw[relation_id][app_or_unit].copy()
        assert isinstance(old_values, dict), old_values

        # get a new relation instance to ensure a clean state
        new_relation_instance = self.model.relations._get_unique(relation.name, relation_id)
        assert new_relation_instance is not None  # type guard; this passed before...
        databag = new_relation_instance.data[entity]
        # ensure that WE as harness can temporarily write the databag
        with self._event_context(''):
            values_have_changed = False
            for k, v in key_values.items():
                if v == '':
                    if databag.pop(k, None) != v:
                        values_have_changed = True
                else:
                    if k not in databag or databag[k] != v:
                        databag[k] = v  # this triggers relation-set
                        values_have_changed = True

        if not values_have_changed:
            # Do not issue a relation changed event if the data bags have not changed
            return

        if app_or_unit == self._model.unit.name:
            # No events for our own unit
            return
        if app_or_unit == self._model.app.name:
            # updating our own app only generates an event if it is a peer relation and we
            # aren't the leader
            is_peer = self._meta.relations[relation_name].role.is_peer()
            if not is_peer:
                return
            if self._model.unit.is_leader():
                return
        self._emit_relation_changed(relation_id, app_or_unit)

    def _emit_relation_changed(self, relation_id: int, app_or_unit: str):
        if self._charm is None or not self._hooks_enabled:
            return
        rel_name = self._backend._relation_names[relation_id]
        relation = self.model.get_relation(rel_name, relation_id)
        if '/' in app_or_unit:
            app_name = app_or_unit.split('/')[0]
            unit_name = app_or_unit
            app = self.model.get_app(app_name)
            unit = self.model.get_unit(unit_name)
            args = (relation, app, unit)
        else:
            app_name = app_or_unit
            app = self.model.get_app(app_name)
            args = (relation, app)
        self._charm.on[rel_name].relation_changed.emit(*args)

    def _update_config(
            self,
            key_values: Optional[Mapping[str, '_ConfigValue']] = None,
            unset: Iterable[str] = (),
    ) -> None:
        """Update the config as seen by the charm.

        This will *not* trigger a `config_changed` event, and is intended for internal use.

        Note that the `key_values` mapping will only add or update configuration items.
        To remove existing ones, see the `unset` parameter.

        Args:
            key_values: A Mapping of key:value pairs to update in config.
            unset: An iterable of keys to remove from config.
        """
        # NOTE: jam 2020-03-01 Note that this sort of works "by accident". Config
        # is a LazyMapping, but its _load returns a dict and this method mutates
        # the dict that Config is caching. Arguably we should be doing some sort
        # of charm.framework.model.config._invalidate()
        config = self._backend._config
        if key_values is not None:
            for key, value in key_values.items():
                if key in config._defaults:
                    if value is not None:
                        config._config_set(key, value)
                else:
                    raise ValueError("unknown config option: '{}'".format(key))

        for key in unset:
            # When the key is unset, revert to the default if one exists
            default = config._defaults.get(key, None)
            if default is not None:
                config._config_set(key, default)
            else:
                config.pop(key, None)

    def update_config(
            self,
            key_values: Optional[Mapping[str, '_ConfigValue']] = None,
            unset: Iterable[str] = (),
    ) -> None:
        """Update the config as seen by the charm.

        This will trigger a `config_changed` event.

        Note that the `key_values` mapping will only add or update configuration items.
        To remove existing ones, see the `unset` parameter.

        Args:
            key_values: A Mapping of key:value pairs to update in config.
            unset: An iterable of keys to remove from Config.
                This sets the value to the default if defined,
                otherwise removes the key altogether.
        """
        self._update_config(key_values, unset)
        if self._charm is None or not self._hooks_enabled:
            return
        self._charm.on.config_changed.emit()

    def set_leader(self, is_leader: bool = True) -> None:
        """Set whether this unit is the leader or not.

        If this charm becomes a leader then `leader_elected` will be triggered.  If Harness.begin()
        has already been called, then the charm's peer relation should usually be added  *prior* to
        calling this method (i.e. with Harness.add_relation) to properly initialize and make
        available relation data that leader elected hooks may want to access.

        Args:
            is_leader: True/False as to whether this unit is the leader.
        """
        self._backend._is_leader = is_leader

        # Note: jam 2020-03-01 currently is_leader is cached at the ModelBackend level, not in
        # the Model objects, so this automatically gets noticed.
        if is_leader and self._charm is not None and self._hooks_enabled:
            self._charm.on.leader_elected.emit()

    def set_planned_units(self, num_units: int) -> None:
        """Set the number of "planned" units  that "Application.planned_units" should return.

        In real world circumstances, this number will be the number of units in the
        application. E.g., this number will be the number of peers this unit has, plus one, as we
        count our own unit in the total.

        A change to the return from planned_units will not generate an event. Typically, a charm
        author would check planned units during a config or install hook, or after receiving a peer
        relation joined event.

        """
        if num_units < 0:
            raise TypeError("num_units must be 0 or a positive integer.")
        self._backend._planned_units = num_units

    def reset_planned_units(self):
        """Reset the planned units override.

        This allows the harness to fall through to the built in methods that will try to
        guess at a value for planned units, based on the number of peer relations that
        have been setup in the testing harness.

        """
        self._backend._planned_units = None

    def _get_backend_calls(self, reset: bool = True) -> List[Tuple[Any, ...]]:
        """Return the calls that we have made to the TestingModelBackend.

        This is useful mostly for testing the framework itself, so that we can assert that we
        do/don't trigger extra calls.

        Args:
            reset: If True, reset the calls list back to empty, if false, the call list is
                preserved.

        Return:
            ``[(call1, args...), (call2, args...)]``
        """
        calls = self._backend._calls.copy()
        if reset:
            self._backend._calls.clear()
        return calls


def _record_calls(cls: Any):
    """Replace methods on cls with methods that record that they have been called.

    Iterate all attributes of cls, and for public methods, replace them with a wrapped method
    that records the method called along with the arguments and keyword arguments.
    """
    for meth_name, orig_method in cls.__dict__.items():
        if meth_name.startswith('_'):
            continue

        def decorator(orig_method: Any):
            def wrapped(self: '_TestingModelBackend', *args: Any, **kwargs: Any):
                full_args = (orig_method.__name__,) + args
                if kwargs:
                    full_args = full_args + (kwargs,)
                self._calls.append(full_args)
                return orig_method(self, *args, **kwargs)
            return wrapped

        setattr(cls, meth_name, decorator(orig_method))
    return cls


def _copy_docstrings(source_cls: Any):
    """Copy the docstrings from source_cls to target_cls.

    Use this as:
      @_copy_docstrings(source_class)
      class TargetClass:

    And for any public method that exists on both classes, it will copy the
    __doc__ for that method.
    """
    def decorator(target_cls: Any):
        for meth_name, _ in target_cls.__dict__.items():
            if meth_name.startswith('_'):
                continue
            source_method = source_cls.__dict__.get(meth_name)
            if source_method is not None and source_method.__doc__:
                target_cls.__dict__[meth_name].__doc__ = source_method.__doc__
        return target_cls
    return decorator


@_record_calls
class _TestingConfig(Dict[str, '_ConfigValue']):
    """Represents the Juju Config."""
    _supported_types = {
        'string': str,
        'boolean': bool,
        'int': int,
        'float': float
    }

    def __init__(self, config: 'RawConfig'):
        super().__init__()
        self._spec = config
        self._defaults = self._load_defaults(config)

        for key, value in self._defaults.items():
            if value is None:
                continue
            self._config_set(key, value)

    @staticmethod
    def _load_defaults(charm_config: 'RawConfig') -> Dict[str, '_ConfigValue']:
        """Load default values from config.yaml.

        Handle the case where a user doesn't supply explicit config snippets.
        """
        if not charm_config:
            return {}
        cfg = charm_config.get('options', {})  # type: Dict[str, '_ConfigOption']
        return {key: value.get('default', None) for key, value in cfg.items()}

    def _config_set(self, key: str, value: '_ConfigValue'):
        # this is only called by the harness itself
        # we don't do real serialization/deserialization, but we do check that the value
        # has the expected type.
        option = self._spec.get('options', {}).get(key)
        if not option:
            raise RuntimeError('Unknown config option {}; '
                               'not declared in `config.yaml`.'
                               'Check https://juju.is/docs/sdk/config for the '
                               'spec.'.format(key))

        declared_type = option.get('type')
        if not declared_type:
            raise RuntimeError('Incorrectly formatted `options.yaml`, option {} '
                               'is expected to declare a `type`.'.format(key))

        if declared_type not in self._supported_types:
            raise RuntimeError(
                'Incorrectly formatted `options.yaml`: `type` needs to be one '
                'of [{}], not {}.'.format(', '.join(self._supported_types), declared_type))

        if type(value) != self._supported_types[declared_type]:
            raise RuntimeError('Config option {} is supposed to be of type '
                               '{}, not `{}`.'.format(key, declared_type,
                                                      type(value).__name__))

        # call 'normal' setattr.
        dict.__setitem__(self, key, value)  # type: ignore

    def __setitem__(self, key: Any, value: Any):
        # if a charm attempts to config[foo] = bar:
        raise TypeError("'ConfigData' object does not support item assignment")


class _TestingRelationDataContents(Dict[str, str]):
    def __setitem__(self, key: str, value: str):
        if not isinstance(key, str):
            raise model.RelationDataError(
                'relation data keys must be strings, not {}'.format(type(key)))
        if not isinstance(value, str):
            raise model.RelationDataError(
                'relation data values must be strings, not {}'.format(type(value)))
        super().__setitem__(key, value)

    def copy(self):
        return _TestingRelationDataContents(super().copy())


@_copy_docstrings(model._ModelBackend)  # pyright: reportPrivateUsage=false
@_record_calls
class _TestingModelBackend:
    """This conforms to the interface for ModelBackend but provides canned data.

    DO NOT use this class directly, it is used by `Harness`_ to drive the model.
    `Harness`_ is responsible for maintaining the internal consistency of the values here,
    as the only public methods of this type are for implementing ModelBackend.
    """

    def __init__(self, unit_name: str, meta: charm.CharmMeta, config: 'RawConfig'):
        self.unit_name = unit_name
        self.app_name = self.unit_name.split('/')[0]
        self.model_name = None
        self.model_uuid = str(uuid.uuid4())

        self._harness_tmp_dir = tempfile.TemporaryDirectory(prefix='ops-harness-')
        # this is used by the _record_calls decorator
        self._calls = []  # type: List[Tuple[Any, ...]]
        self._meta = meta
        # relation name to [relation_ids,...]
        self._relation_ids_map = {}   # type: Dict[str, List[int]]
        # reverse map from relation_id to relation_name
        self._relation_names = {}  # type: Dict[int, str]
        # relation_id: [unit_name,...]
        self._relation_list_map = {}  # type: Dict[int, List[str]]
        # {relation_id: {name: Dict[str: str]}}
        self._relation_data_raw = {}  # type: Dict[int, Dict[str, Dict[str, str]]]
        # {relation_id: {"app": app_name, "units": ["app/0",...]}
        self._relation_app_and_units = {}  # type: Dict[int, _RelationEntities]
        self._config = _TestingConfig(config)
        self._is_leader = False  # type: bool
        # {resource_name: resource_content}
        # where resource_content is (path, content)
        self._resources_map = {}  # type: Dict[str, Tuple[str, Union[str, bytes]]]
        # fixme: understand how this is used and adjust the type
        self._pod_spec = None  # type: Optional[Tuple[model.K8sSpec, Any]]
        self._app_status = {'status': 'unknown', 'message': ''}  # type: _RawStatus
        self._unit_status = {'status': 'maintenance', 'message': ''}  # type: _RawStatus
        self._workload_version = None  # type: Optional[str]
        self._resource_dir = None  # type: Optional[tempfile.TemporaryDirectory[Any]]
        # Format:
        # { "storage_name": {"<ID1>": { <other-properties> }, ... }
        # <ID1>: device id that is key for given storage_name
        # Initialize the _storage_list with values present on metadata.yaml
        self._storage_list = {k: {} for k in self._meta.storages
                              }  # type: Dict[str, Dict[int, Dict[str, Any]]]

        self._storage_attached = {k: set() for k in self._meta.storages
                                  }  # type: Dict[str, Set[int]]
        self._storage_index_counter = 0
        # {container_name : _TestingPebbleClient}
        self._pebble_clients = {}  # type: Dict[str, _TestingPebbleClient]
        self._pebble_clients_can_connect = {}  # type: Dict[_TestingPebbleClient, bool]
        self._planned_units = None  # type: Optional[int]
        self._hook_is_running = ''

    def _validate_relation_access(self, relation_name: str, relations: List[model.Relation]):
        """Ensures that the named relation exists/has been added.

        This is called whenever relation data is accessed via model.get_relation(...).
        """
        if len(relations) > 0:
            return

        valid_relation_endpoints = list(self._meta.peers.keys())  # type: List[str]
        valid_relation_endpoints.extend(self._meta.requires.keys())
        valid_relation_endpoints.extend(self._meta.provides.keys())
        if self._hook_is_running == 'leader_elected' and relation_name in valid_relation_endpoints:
            raise RuntimeError(
                'cannot access relation data without first adding the relation: '
                'use Harness.add_relation({!r}, <app>) before calling set_leader'
                .format(relation_name))

    def _can_connect(self, pebble_client: '_TestingPebbleClient') -> bool:
        """Returns whether the mock client is active and can support API calls with no errors."""
        return self._pebble_clients_can_connect[pebble_client]

    def _set_can_connect(self, pebble_client: '_TestingPebbleClient', val: bool):
        """Manually sets the can_connect state for the given mock client."""
        if not SIMULATE_CAN_CONNECT:
            raise RuntimeError('must set SIMULATE_CAN_CONNECT=True before using set_can_connect')
        if pebble_client not in self._pebble_clients_can_connect:
            msg = 'cannot set can_connect for the client - are you running a "real" pebble test?'
            raise RuntimeError(msg)
        self._pebble_clients_can_connect[pebble_client] = val

    def _cleanup(self):
        if self._resource_dir is not None:
            self._resource_dir.cleanup()
            self._resource_dir = None

    def _get_resource_dir(self) -> pathlib.Path:
        if self._resource_dir is None:
            # In actual Juju, the resource path for a charm's resource is
            # $AGENT_DIR/resources/$RESOURCE_NAME/$RESOURCE_FILENAME
            # However, charms shouldn't depend on this.
            self._resource_dir = tempfile.TemporaryDirectory(prefix='tmp-ops-test-resource-')
        res_dir_name = cast(str, self._resource_dir.name)
        return pathlib.Path(res_dir_name)

    def relation_ids(self, relation_name: str) -> List[int]:
        try:
            return self._relation_ids_map[relation_name]
        except KeyError as e:
            if relation_name not in self._meta.relations:
                raise model.ModelError('{} is not a known relation'.format(relation_name)) from e
            no_ids = []  # type: List[int]
            return no_ids

    def relation_list(self, relation_id: int):
        try:
            return self._relation_list_map[relation_id]
        except KeyError as e:
            raise model.RelationNotFoundError from e

    def relation_remote_app_name(self, relation_id: int) -> Optional[str]:
        if relation_id not in self._relation_app_and_units:
            # Non-existent or dead relation
            return None
        if 'relation_broken' in self._hook_is_running:
            # TODO: if juju ever starts setting JUJU_REMOTE_APP in relation-broken hooks runs,
            # then we should kill this if clause.
            # See https://bugs.launchpad.net/juju/+bug/1960934
            return None
        return self._relation_app_and_units[relation_id]['app']

    def relation_get(self, relation_id: int, member_name: str, is_app: bool):
        if 'relation_broken' in self._hook_is_running and not self.relation_remote_app_name(
                relation_id) and member_name != self.app_name and member_name != self.unit_name:
            # TODO: if juju gets fixed to set JUJU_REMOTE_APP for this case, then we may opt to
            # allow charms to read/get that (stale) relation data.
            # See https://bugs.launchpad.net/juju/+bug/1960934
            raise RuntimeError(
                'remote-side relation data cannot be accessed during a relation-broken event')
        if is_app and '/' in member_name:
            member_name = member_name.split('/')[0]
        if relation_id not in self._relation_data_raw:
            raise model.RelationNotFoundError()
        return self._relation_data_raw[relation_id][member_name]

    def update_relation_data(self, relation_id: int, _entity: 'UnitOrApplication',
                             key: str, value: str):
        # this is where the 'real' backend would call relation-set.
        raw_data = self._relation_data_raw[relation_id][_entity.name]
        if value == '':
            raw_data.pop(key, None)
        else:
            raw_data[key] = value

    def relation_set(self, relation_id: int, key: str, value: str, is_app: bool):
        if not isinstance(is_app, bool):
            raise TypeError('is_app parameter to relation_set must be a boolean')

        if 'relation_broken' in self._hook_is_running and not self.relation_remote_app_name(
                relation_id):
            raise RuntimeError(
                'remote-side relation data cannot be accessed during a relation-broken event')

        if relation_id not in self._relation_data_raw:
            raise RelationNotFoundError(relation_id)

        relation = self._relation_data_raw[relation_id]
        if is_app:
            bucket_key = self.app_name
        else:
            bucket_key = self.unit_name
        if bucket_key not in relation:
            relation[bucket_key] = {}
        bucket = relation[bucket_key]
        if value == '':
            bucket.pop(key, None)
        else:
            bucket[key] = value

    def config_get(self) -> _TestingConfig:
        return self._config

    def is_leader(self):
        return self._is_leader

    def application_version_set(self, version: str):
        self._workload_version = version

    def resource_get(self, resource_name: str):
        if resource_name not in self._resources_map:
            raise model.ModelError(
                "ERROR could not download resource: HTTP request failed: "
                "Get https://.../units/unit-{}/resources/{}: resource#{}/{} not found".format(
                    self.unit_name.replace('/', '-'), resource_name, self.app_name, resource_name
                ))
        filename, contents = self._resources_map[resource_name]
        resource_dir = self._get_resource_dir()
        resource_filename = resource_dir / resource_name / filename
        if not resource_filename.exists():
            if isinstance(contents, bytes):
                mode = 'wb'
            else:
                mode = 'wt'
            resource_filename.parent.mkdir(exist_ok=True)
            with resource_filename.open(mode=mode) as resource_file:
                resource_file.write(contents)
        return resource_filename

    def pod_spec_set(self, spec: 'model.K8sSpec', k8s_resources: Any):  # fixme: any
        self._pod_spec = (spec, k8s_resources)

    def status_get(self, *, is_app: bool = False):
        if is_app:
            return self._app_status
        else:
            return self._unit_status

    def status_set(self, status: '_StatusName', message: str = '', *, is_app: bool = False):
        if is_app:
            self._app_status = {'status': status, 'message': message}
        else:
            self._unit_status = {'status': status, 'message': message}

    def storage_list(self, name: str, include_detached: bool = False):
        """Returns a list of all attached storage mounts for the given storage name.

        Args:
            name: name (i.e. from metadata.yaml).
            include_detached: True to include unattached storage mounts as well.
        """
        return list(index for index in self._storage_list[name]
                    if include_detached or self._storage_is_attached(name, index))

    def storage_get(self, storage_name_id: str, attribute: str) -> Any:
        name, index = storage_name_id.split("/", 1)
        index = int(index)
        try:
            if index not in self._storage_attached[name]:
                raise KeyError()  # Pretend the key isn't there
            else:
                return self._storage_list[name][index][attribute]
        except KeyError:
            raise model.ModelError(
                'ERROR invalid value "{}/{}" for option -s: storage not found'.format(name, index))

    def storage_add(self, name: str, count: int = 1) -> List[int]:
        if '/' in name:
            raise model.ModelError('storage name cannot contain "/"')

        if name not in self._storage_list:
            self._storage_list[name] = {}
        result = []  # type: List[int]
        for _ in range(count):
            index = self._storage_index_counter
            self._storage_index_counter += 1
            self._storage_list[name][index] = {
                'location': os.path.join(self._harness_tmp_dir.name, name, str(index)),
            }
            result.append(index)
        return result

    def _storage_detach(self, storage_id: str):
        # NOTE: This is an extra function for _TestingModelBackend to simulate
        # detachment of a storage unit.  This is not present in ops.model._ModelBackend.
        name, index = storage_id.split('/', 1)
        index = int(index)

        for client in self._pebble_clients.values():
            client._fs.remove_mount(name)  # pyright: ReportPrivateUsage=false

        if self._storage_is_attached(name, index):
            self._storage_attached[name].remove(index)

    def _storage_attach(self, storage_id: str):
        """Mark the named storage_id as attached and return True if it was previously detached."""
        # NOTE: This is an extra function for _TestingModelBackend to simulate
        # re-attachment of a storage unit.  This is not present in
        # ops.model._ModelBackend.
        name, index = storage_id.split('/', 1)

        for container, client in self._pebble_clients.items():
            for _, mount in self._meta.containers[container].mounts.items():
                if mount.storage != name:
                    continue
                for index, store in self._storage_list[mount.storage].items():
                    fs = client._fs  # pyright: reportPrivateUsage=false
                    fs.add_mount(mount.storage, mount.location, store['location'])

        index = int(index)
        if not self._storage_is_attached(name, index):
            self._storage_attached[name].add(index)
            return True
        return False

    def _storage_is_attached(self, storage_name: str, storage_index: int):
        return storage_index in self._storage_attached[storage_name]

    def _storage_remove(self, storage_id: str):
        # NOTE: This is an extra function for _TestingModelBackend to simulate
        # full removal of a storage unit.  This is not present in
        # ops.model._ModelBackend.
        self._storage_detach(storage_id)
        name, index = storage_id.split('/', 1)
        index = int(index)
        self._storage_list[name].pop(index, None)

    def action_get(self):  # type:ignore
        raise NotImplementedError(self.action_get)  # type:ignore

    def action_set(self, results):  # type:ignore
        raise NotImplementedError(self.action_set)  # type:ignore

    def action_log(self, message):  # type:ignore
        raise NotImplementedError(self.action_log)  # type:ignore

    def action_fail(self, message=''):  # type:ignore
        raise NotImplementedError(self.action_fail)  # type:ignore

    def network_get(self, endpoint_name, relation_id=None):  # type:ignore
        raise NotImplementedError(self.network_get)  # type:ignore

    def add_metrics(self, metrics, labels=None):  # type:ignore
        raise NotImplementedError(self.add_metrics)  # type:ignore

    @classmethod
    def log_split(cls, message, max_len=model.MAX_LOG_LINE_LEN):  # type:ignore
        raise NotImplementedError(cls.log_split)  # type:ignore

    def juju_log(self, level, msg):  # type:ignore
        raise NotImplementedError(self.juju_log)  # type:ignore

    def get_pebble(self, socket_path: str) -> '_TestingPebbleClient':
        container = socket_path.split('/')[3]  # /charm/containers/<container_name>/pebble.socket
        client = self._pebble_clients.get(container, None)
        if client is None:
            client = _TestingPebbleClient(self)
            self._pebble_clients[container] = client

            # we need to know which container a new pebble client belongs to
            # so we can figure out which storage mounts must be simulated on
            # this pebble client's mock file systems when storage is
            # attached/detached later.
            self._pebble_clients[container] = client

        self._pebble_clients_can_connect[client] = not SIMULATE_CAN_CONNECT
        return client

    def planned_units(self) -> int:
        """Simulate fetching the number of planned application units from the model.

        If self._planned_units is None, then we simulate what the Juju controller will do, which is
        to report the number of peers, plus one (we include this unit in the count). This can be
        overridden for testing purposes: a charm author can set the number of planned units
        explicitly by calling `Harness.set_planned_units`
        """
        if self._planned_units is not None:
            return self._planned_units

        units = set()  # type: Set[str]
        peer_names = set(self._meta.peers.keys())  # type: Set[str]
        for peer_id, peer_name in self._relation_names.items():
            if peer_name not in peer_names:
                continue
            peer_units = self._relation_list_map[peer_id]
            units.update(peer_units)

        return len(units) + 1  # Account for this unit.


@_copy_docstrings(pebble.Client)
class _TestingPebbleClient:
    """This conforms to the interface for pebble.Client but provides canned data.

    DO NOT use this class directly, it is used by `Harness`_ to run interactions with Pebble.
    `Harness`_ is responsible for maintaining the internal consistency of the values here,
    as the only public methods of this type are for implementing Client.
    """

    def __init__(self, backend: _TestingModelBackend):
        self._backend = _TestingModelBackend
        self._layers = {}  # type: Dict[str, pebble.Layer]
        # Has a service been started/stopped?
        self._service_status = {}  # type: Dict[str, pebble.ServiceStatus]
        self._fs = _TestingFilesystem()
        self._backend = backend

    def _check_connection(self):
        if not self._backend._can_connect(self):  # pyright: reportPrivateUsage=false
            raise pebble.ConnectionError('cannot connect to pebble')

    def get_system_info(self) -> pebble.SystemInfo:
        self._check_connection()
        return pebble.SystemInfo(version='1.0.0')

    def get_warnings(
            self, select: pebble.WarningState = pebble.WarningState.PENDING,
    ) -> List['pebble.Warning']:
        raise NotImplementedError(self.get_warnings)

    def ack_warnings(self, timestamp: datetime.datetime) -> int:
        raise NotImplementedError(self.ack_warnings)

    def get_changes(
            self, select: pebble.ChangeState = pebble.ChangeState.IN_PROGRESS,
            service: Optional[str] = None,
    ) -> List[pebble.Change]:
        raise NotImplementedError(self.get_changes)

    def get_change(self, change_id: pebble.ChangeID) -> pebble.Change:
        raise NotImplementedError(self.get_change)

    def abort_change(self, change_id: pebble.ChangeID) -> pebble.Change:
        raise NotImplementedError(self.abort_change)

    def autostart_services(self, timeout: float = 30.0, delay: float = 0.1):
        self._check_connection()
        for name, service in self._render_services().items():
            # TODO: jam 2021-04-20 This feels awkward that Service.startup might be a string or
            #  might be an enum. Probably should make Service.startup a property rather than an
            #  attribute.
            if service.startup == '':
                startup = pebble.ServiceStartup.DISABLED
            else:
                startup = pebble.ServiceStartup(service.startup)
            if startup == pebble.ServiceStartup.ENABLED:
                self._service_status[name] = pebble.ServiceStatus.ACTIVE

    def replan_services(self, timeout: float = 30.0, delay: float = 0.1):
        return self.autostart_services(timeout, delay)

    def start_services(
            self, services: List[str], timeout: float = 30.0, delay: float = 0.1,
    ):
        # A common mistake is to pass just the name of a service, rather than a list of services,
        # so trap that so it is caught quickly.
        if isinstance(services, str):
            raise TypeError('start_services should take a list of names, not just "{}"'.format(
                services))

        self._check_connection()

        # Note: jam 2021-04-20 We don't implement ChangeID, but the default caller of this is
        # Container.start() which currently ignores the return value
        known_services = self._render_services()
        # Names appear to be validated before any are activated, so do two passes
        for name in services:
            if name not in known_services:
                # TODO: jam 2021-04-20 This needs a better error type
                raise RuntimeError('400 Bad Request: service "{}" does not exist'.format(name))
            current = self._service_status.get(name, pebble.ServiceStatus.INACTIVE)
            if current == pebble.ServiceStatus.ACTIVE:
                # TODO: jam 2021-04-20 I believe pebble actually validates all the service names
                #  can be started before starting any, and gives a list of things that couldn't
                #  be done, but this is good enough for now
                raise pebble.ChangeError('''\
cannot perform the following tasks:
- Start service "{}" (service "{}" was previously started)
'''.format(name, name), change=1234)  # type:ignore # the change id is not respected
        for name in services:
            # If you try to start a service which is started, you get a ChangeError:
            # $ PYTHONPATH=. python3 ./test/pebble_cli.py start serv
            # ChangeError: cannot perform the following tasks:
            # - Start service "serv" (service "serv" was previously started)
            self._service_status[name] = pebble.ServiceStatus.ACTIVE

    def stop_services(
            self, services: List[str], timeout: float = 30.0, delay: float = 0.1,
    ):
        # handle a common mistake of passing just a name rather than a list of names
        if isinstance(services, str):
            raise TypeError('stop_services should take a list of names, not just "{}"'.format(
                services))

        self._check_connection()

        # TODO: handle invalid names
        # Note: jam 2021-04-20 We don't implement ChangeID, but the default caller of this is
        # Container.stop() which currently ignores the return value
        known_services = self._render_services()
        for name in services:
            if name not in known_services:
                # TODO: jam 2021-04-20 This needs a better error type
                #  400 Bad Request: service "bal" does not exist
                raise RuntimeError('400 Bad Request: service "{}" does not exist'.format(name))
            current = self._service_status.get(name, pebble.ServiceStatus.INACTIVE)
            if current != pebble.ServiceStatus.ACTIVE:
                # TODO: jam 2021-04-20 I believe pebble actually validates all the service names
                #  can be started before starting any, and gives a list of things that couldn't
                #  be done, but this is good enough for now
                raise pebble.ChangeError('''\
ChangeError: cannot perform the following tasks:
- Stop service "{}" (service "{}" is not active)
'''.format(name, name), change=1234)  # type: ignore # the change id is not respected
        for name in services:
            self._service_status[name] = pebble.ServiceStatus.INACTIVE

    def restart_services(
            self, services: List[str], timeout: float = 30.0, delay: float = 0.1,
    ):
        # handle a common mistake of passing just a name rather than a list of names
        if isinstance(services, str):
            raise TypeError('restart_services should take a list of names, not just "{}"'.format(
                services))

        self._check_connection()

        # TODO: handle invalid names
        # Note: jam 2021-04-20 We don't implement ChangeID, but the default caller of this is
        # Container.restart() which currently ignores the return value
        known_services = self._render_services()
        for name in services:
            if name not in known_services:
                # TODO: jam 2021-04-20 This needs a better error type
                #  400 Bad Request: service "bal" does not exist
                raise RuntimeError('400 Bad Request: service "{}" does not exist'.format(name))
        for name in services:
            self._service_status[name] = pebble.ServiceStatus.ACTIVE

    def wait_change(
            self, change_id: pebble.ChangeID, timeout: float = 30.0, delay: float = 0.1,
    ) -> pebble.Change:
        raise NotImplementedError(self.wait_change)

    def add_layer(
            self, label: str, layer: Union[str, 'pebble.LayerDict', pebble.Layer], *,
            combine: bool = False):
        # I wish we could combine some of this helpful object corralling with the actual backend,
        # rather than having to re-implement it. Maybe we could subclass
        if not isinstance(label, str):
            raise TypeError('label must be a str, not {}'.format(type(label).__name__))

        if isinstance(layer, (str, dict)):
            layer_obj = pebble.Layer(layer)
        elif isinstance(layer, pebble.Layer):
            layer_obj = layer
        else:
            raise TypeError('layer must be str, dict, or pebble.Layer, not {}'.format(
                type(layer).__name__))

        self._check_connection()

        if label in self._layers:
            if not combine:
                raise RuntimeError('400 Bad Request: layer "{}" already exists'.format(label))
            layer = self._layers[label]
            for name, service in layer_obj.services.items():
                # 'override' is actually single quoted in the real error, but
                # it shouldn't be, hopefully that gets cleaned up.
                if not service.override:
                    raise RuntimeError('500 Internal Server Error: layer "{}" must define'
                                       '"override" for service "{}"'.format(label, name))
                if service.override not in ('merge', 'replace'):
                    raise RuntimeError('500 Internal Server Error: layer "{}" has invalid '
                                       '"override" value on service "{}"'.format(label, name))
                elif service.override == 'replace':
                    layer.services[name] = service
                elif service.override == 'merge':
                    if combine and name in layer.services:
                        s = layer.services[name]
                        s._merge(service)  # type: ignore # noqa
                    else:
                        layer.services[name] = service

        else:
            self._layers[label] = layer_obj

    def _render_services(self) -> Dict[str, pebble.Service]:
        services = {}  # type: Dict[str, pebble.Service]
        for key in sorted(self._layers.keys()):
            layer = self._layers[key]
            for name, service in layer.services.items():
                # TODO: (jam) 2021-04-07 have a way to merge existing services
                services[name] = service
        return services

    def get_plan(self) -> pebble.Plan:
        self._check_connection()
        plan = pebble.Plan('{}')
        services = self._render_services()
        if not services:
            return plan
        for name in sorted(services.keys()):
            plan.services[name] = services[name]
        return plan

    def get_services(self, names: Optional[List[str]] = None) -> List[pebble.ServiceInfo]:
        if isinstance(names, str):
            raise TypeError('start_services should take a list of names, not just "{}"'.format(
                names))

        self._check_connection()
        services = self._render_services()
        infos = []  # type: List[pebble.ServiceInfo]
        if names is None:
            names = sorted(services.keys())
        for name in sorted(names):
            try:
                service = services[name]
            except KeyError:
                # in pebble, it just returns "nothing matched" if there are 0 matches,
                # but it ignores services it doesn't recognize
                continue
            status = self._service_status.get(name, pebble.ServiceStatus.INACTIVE)
            if service.startup == '':
                startup = pebble.ServiceStartup.DISABLED
            else:
                startup = pebble.ServiceStartup(service.startup)
            info = pebble.ServiceInfo(name,
                                      startup=startup,
                                      current=pebble.ServiceStatus(status))
            infos.append(info)
        return infos

    def pull(self, path: str, *,
             encoding: str = 'utf-8') -> Union[BinaryIO, TextIO]:
        self._check_connection()
        return self._fs.open(path, encoding=encoding)

    def push(
            self, path: str, source: 'ReadableBuffer', *,
            encoding: str = 'utf-8', make_dirs: bool = False, permissions: Optional[int] = None,
            user_id: Optional[int] = None,
            user: Optional[str] = None,
            group_id: Optional[int] = None,
            group: Optional[str] = None
    ) -> None:
        self._check_connection()
        if permissions is not None and not (0 <= permissions <= 0o777):
            raise pebble.PathError(
                'generic-file-error',
                'permissions not within 0o000 to 0o777: {:#o}'.format(permissions))
        try:
            self._fs.create_file(
                path, source, encoding=encoding, make_dirs=make_dirs, permissions=permissions,
                user_id=user_id, user=user, group_id=group_id, group=group)
        except FileNotFoundError as e:
            raise pebble.PathError(
                'not-found', 'parent directory not found: {}'.format(e.args[0]))
        except NonAbsolutePathError as e:
            raise pebble.PathError(
                'generic-file-error',
                'paths must be absolute, got {!r}'.format(e.args[0])
            )

    def list_files(self, path: str, *, pattern: Optional[str] = None,
                   itself: bool = False) -> List[pebble.FileInfo]:
        self._check_connection()
        try:
            files = [self._fs.get_path(path)]
        except FileNotFoundError:
            # conform with the real pebble api
            raise pebble.APIError(
                body={}, code=404, status='Not Found',
                message="stat {}: no such file or directory".format(path))

        if not itself:
            try:
                files = self._fs.list_dir(path)
            except NotADirectoryError:
                pass

        if pattern is not None:
            files = [file for file in files if fnmatch.fnmatch(file.name, pattern)]

        type_mappings = {
            _File: pebble.FileType.FILE,
            _Directory: pebble.FileType.DIRECTORY,
        }

        def get_pebble_file_type(file: '_FileOrDir') -> pebble.FileType:
            pebble_type = type_mappings.get(type(file))
            if not pebble_type:
                raise ValueError('unable to convert file {} '
                                 '(type not one of {})'.format(file, type_mappings))
            return pebble_type

        return [
            pebble.FileInfo(
                path=str(file.path),
                name=file.name,
                type=get_pebble_file_type(file),
                size=file.size if isinstance(file, _File) else None,
                permissions=file.kwargs.get('permissions'),
                last_modified=file.last_modified,
                user_id=file.kwargs.get('user_id'),
                user=file.kwargs.get('user'),
                group_id=file.kwargs.get('group_id'),
                group=file.kwargs.get('group'),
            )
            for file in files
        ]

    def make_dir(
            self, path: str, *,
            make_parents: bool = False,
            permissions: Optional[int] = None,
            user_id: Optional[int] = None,
            user: Optional[str] = None,
            group_id: Optional[int] = None,
            group: Optional[str] = None
    ) -> None:
        self._check_connection()
        if permissions is not None and not (0 <= permissions <= 0o777):
            raise pebble.PathError(
                'generic-file-error',
                'permissions not within 0o000 to 0o777: {:#o}'.format(permissions))
        try:
            self._fs.create_dir(
                path, make_parents=make_parents, permissions=permissions,
                user_id=user_id, user=user, group_id=group_id, group=group)
        except FileNotFoundError as e:
            # Parent directory doesn't exist and make_parents is False
            raise pebble.PathError(
                'not-found', 'parent directory not found: {}'.format(e.args[0]))
        except NotADirectoryError as e:
            # Attempted to create a subdirectory of a file
            raise pebble.PathError('generic-file-error', 'not a directory: {}'.format(e.args[0]))
        except NonAbsolutePathError as e:
            raise pebble.PathError(
                'generic-file-error',
                'paths must be absolute, got {!r}'.format(e.args[0])
            )

    def remove_path(self, path: str, *, recursive: bool = False):
        self._check_connection()
        try:
            file_or_dir = self._fs.get_path(path)
        except FileNotFoundError:
            if recursive:
                # Pebble doesn't give not-found error when recursive is specified
                return
            raise pebble.PathError(
                'not-found', 'remove {}: no such file or directory'.format(path))

        if isinstance(file_or_dir, _Directory) and len(file_or_dir) > 0 and not recursive:
            raise pebble.PathError(
                'generic-file-error', 'cannot remove non-empty directory without recursive=True')
        self._fs.delete_path(path)

    def exec(self, command, **kwargs):  # type:ignore
        raise NotImplementedError(self.exec)  # type:ignore

    def send_signal(self, sig: Union[int, str], *service_names: str):
        if not service_names:
            raise TypeError('send_signal expected at least 1 service name, got 0')
        self._check_connection()

        # Convert signal to str
        if isinstance(sig, int):
            sig = signal.Signals(sig).name

        # pebble first validates the service name, and then the signal name

        plan = self.get_plan()
        for service in service_names:
            if service not in plan.services or not self.get_services([service])[0].is_running():
                # conform with the real pebble api
                message = 'cannot send signal to "{}": service is not running'.format(service)
                body = {'type': 'error', 'status-code': 500, 'status': 'Internal Server Error',
                        'result': {'message': message}}
                raise pebble.APIError(
                    body=body, code=500, status='Internal Server Error', message=message
                )

        # Check if signal name is valid
        try:
            signal.Signals[sig]
        except KeyError:
            # conform with the real pebble api
            message = 'cannot send signal to "{}": invalid signal name "{}"'.format(
                service_names[0],
                sig)
            body = {'type': 'error', 'status-code': 500, 'status': 'Internal Server Error',
                    'result': {'message': message}}
            raise pebble.APIError(
                body=body,
                code=500,
                status='Internal Server Error',
                message=message)

    def get_checks(self, level=None, names=None):  # type:ignore
        raise NotImplementedError(self.get_checks)  # type:ignore


class NonAbsolutePathError(Exception):
    """Error raised by _TestingFilesystem.

    This error is raised when an absolute path is required but the code instead encountered a
    relative path.
    """


class _TestingStorageMount:
    """Simulates a filesystem backend for storage mounts."""

    def __init__(self, location: pathlib.PurePosixPath, src: pathlib.Path):
        """Creates a new simulated storage mount.

        Args:
            location: The path within simulated filesystem at which this storage will be mounted.
            src: The temporary on-disk location where the simulated storage will live.
        """
        self._src = src
        self._location = location

        src.mkdir(exist_ok=True, parents=True)

    def contains(self, path: '_StringOrPath') -> bool:
        """Returns true whether path resides within this simulated storage mount's location."""
        try:
            pathlib.PurePosixPath(path).relative_to(self._location)
            return True
        except Exception:
            return False

    def check_contains(self, path: '_StringOrPath') -> pathlib.PurePosixPath:
        """Raises if path does not reside within this simulated storage mount's location."""
        if not self.contains(path):
            msg = 'the provided path "{!s}" does not reside within the mount location "{!s}"' \
                .format(path, self._location)
            raise RuntimeError(msg)
        return pathlib.PurePosixPath(path)

    def _srcpath(self, path: pathlib.PurePosixPath) -> pathlib.Path:
        """Returns the disk-backed path where the simulated path will actually be stored."""
        suffix = path.relative_to(self._location)
        return self._src / suffix

    def create_dir(
            self,
            path: '_StringOrPath',
            make_parents: bool = False,
            **kwargs: Any) -> '_Directory':
        if not pathlib.PurePosixPath(path).is_absolute():
            raise NonAbsolutePathError(str(path))
        path = self.check_contains(path)
        srcpath = self._srcpath(path)

        if srcpath.exists() and srcpath.is_dir() and make_parents:
            return _Directory(path, **kwargs)  # nothing to do
        if srcpath.exists():
            raise FileExistsError(str(path))

        dirname = srcpath.parent
        if not dirname.exists():
            if not make_parents:
                raise FileNotFoundError(str(path.parent))
            dirname.mkdir(parents=True, exist_ok=True)
        srcpath.mkdir(exist_ok=True)
        return _Directory(path, **kwargs)

    def create_file(
            self,
            path: '_StringOrPath',
            data: 'ReadableBuffer',
            encoding: str = 'utf-8',
            make_dirs: bool = False,
            **kwargs: Any
    ) -> '_File':
        posixpath = self.check_contains(path)  # type: pathlib.PurePosixPath
        srcpath = self._srcpath(posixpath)

        dirname = srcpath.parent
        if not dirname.exists():
            if not make_dirs:
                raise FileNotFoundError(str(posixpath.parent))
            dirname.mkdir(parents=True, exist_ok=True)

        if isinstance(data, str):
            data = data.encode(encoding=encoding)
        elif isinstance(data, (StringIO, BytesIO)):
            data = data.getvalue()
            if isinstance(data, str):
                data = data.encode()

        byte_data = cast(bytes, data)

        with srcpath.open('wb') as f:
            f.write(byte_data)

        return _File(posixpath, byte_data, encoding=encoding, **kwargs)

    def list_dir(self, path: '_StringOrPath') -> List['_FileOrDir']:
        _path = self.check_contains(path)
        srcpath = self._srcpath(_path)

        results = []  # type: List[_FileOrDir]
        if not srcpath.exists():
            raise FileNotFoundError(str(_path))
        if not srcpath.is_dir():
            raise NotADirectoryError(str(_path))
        for fpath in srcpath.iterdir():
            mountpath = _path / fpath.name
            if fpath.is_dir():
                results.append(_Directory(mountpath))
            elif fpath.is_file():
                with fpath.open('rb') as f:
                    results.append(_File(mountpath, f.read()))
            else:
                raise RuntimeError('unsupported file type at path {}'.format(fpath))
        return results

    def open(
            self,
            path: '_StringOrPath',
            encoding: Optional[str] = 'utf-8',
    ) -> Union[BinaryIO, TextIO]:
        path = self.check_contains(path)

        file = self.get_path(path)
        if isinstance(file, _Directory):
            raise IsADirectoryError(str(file.path))
        return file.open(encoding=encoding)

    def get_path(self, path: '_StringOrPath') -> '_FileOrDir':
        path = self.check_contains(path)
        srcpath = self._srcpath(path)
        if srcpath.is_dir():
            return _Directory(path)
        if not srcpath.exists():
            raise FileNotFoundError(str(path))
        with srcpath.open('rb') as f:
            return _File(path, f.read())

    def delete_path(self, path: '_StringOrPath') -> None:
        path = self.check_contains(path)
        srcpath = self._srcpath(path)
        if srcpath.exists():
            srcpath.unlink()
        else:
            raise FileNotFoundError(str(path))


class _TestingFilesystem:
    r"""An in-memory mock of a pebble-controlled container's filesystem.

    For now, the filesystem is assumed to be a POSIX-style filesystem; Windows-style directories
    (e.g. \, \foo\bar, C:\foo\bar) are not supported.
    """

    def __init__(self):
        self.root = _Directory(pathlib.PurePosixPath('/'))
        self._mounts = {}  # type: Dict[str, _TestingStorageMount]

    def add_mount(self, name: str, mount_path: Union[str, pathlib.Path],
                  backing_src_path: Union[str, pathlib.Path]):
        self._mounts[name] = _TestingStorageMount(
            pathlib.PurePosixPath(mount_path), pathlib.Path(backing_src_path))

    def remove_mount(self, name: str):
        if name in self._mounts:
            del self._mounts[name]

    def create_dir(self, path: str, make_parents: bool = False, **kwargs: Any) -> '_Directory':
        if not path.startswith('/'):
            raise NonAbsolutePathError(path)
        for mount in self._mounts.values():
            if mount.contains(path):
                return mount.create_dir(path, make_parents, **kwargs)
        current_dir = self.root
        tokens = pathlib.PurePosixPath(path).parts[1:]
        for token in tokens[:-1]:
            if token in current_dir:
                current_dir = current_dir[token]
            else:
                if make_parents:
                    # NOTE: other parameters (e.g. ownership, permissions) only get applied to the
                    # final directory.
                    # (At the time of writing, Pebble defaults to 0o755 permissions and root:root
                    # ownership.)
                    current_dir = current_dir.create_dir(token)
                else:
                    raise FileNotFoundError(str(current_dir.path / token))
            if isinstance(current_dir, _File):
                raise NotADirectoryError(str(current_dir.path))

        # Current backend will always raise an error if the final directory component
        # already exists.
        token = tokens[-1]
        if token not in current_dir:
            current_dir = current_dir.create_dir(token, **kwargs)
        else:
            # If 'make_parents' is specified, behave like 'mkdir -p' and ignore if the dir already
            # exists.
            if make_parents:
                current_dir = _Directory(current_dir.path / token)
            else:
                raise FileExistsError(str(current_dir.path / token))
        return current_dir

    def create_file(
            self,
            path: str,
            data: 'ReadableBuffer',
            encoding: str = 'utf-8',
            make_dirs: bool = False,
            **kwargs: Any
    ) -> '_File':
        if not path.startswith('/'):
            raise NonAbsolutePathError(path)
        for mount in self._mounts.values():
            if mount.contains(path):
                return mount.create_file(path, data, encoding, make_dirs, **kwargs)
        path_obj = pathlib.PurePosixPath(path)
        try:
            dir_ = self.get_path(path_obj.parent)
        except FileNotFoundError:
            if make_dirs:
                dir_ = self.create_dir(str(path_obj.parent), make_parents=make_dirs)
                # NOTE: other parameters (e.g. ownership, permissions) only get applied to the
                # final directory.
                # (At the time of writing, Pebble defaults to the specified permissions and
                # root:root ownership, which is inconsistent with the push function's
                # behavior for parent directories.)
            else:
                raise
        if not isinstance(dir_, _Directory):
            raise pebble.PathError(
                'generic-file-error', 'parent is not a directory: {}'.format(str(dir_)))
        return dir_.create_file(path_obj.name, data, encoding=encoding, **kwargs)

    def list_dir(self, path: '_StringOrPath') -> List['_FileOrDir']:
        for mount in self._mounts.values():
            if mount.contains(path):
                return mount.list_dir(path)
        current_dir = self.root
        tokens = pathlib.PurePosixPath(path).parts[1:]
        for token in tokens:
            try:
                current_dir = current_dir[token]
            except KeyError:
                raise FileNotFoundError(str(current_dir.path / token))
            if isinstance(current_dir, _File):
                raise NotADirectoryError(str(current_dir.path))
            if not isinstance(current_dir, _Directory):
                # For now, ignoring other possible cases besides File and Directory (e.g. Symlink).
                raise NotImplementedError()
        return list(current_dir)

    def open(
            self,
            path: '_StringOrPath',
            encoding: Optional[str] = 'utf-8',
    ) -> Union[BinaryIO, TextIO]:
        for mount in self._mounts.values():
            if mount.contains(path):
                return mount.open(path, encoding)
        path = pathlib.PurePosixPath(path)
        file = self.get_path(path)  # warning: no check re: directories
        if isinstance(file, _Directory):
            raise IsADirectoryError(str(file.path))
        return file.open(encoding=encoding)

    def get_path(self, path: '_StringOrPath') -> '_FileOrDir':
        for mount in self._mounts.values():
            if mount.contains(path):
                return mount.get_path(path)
        path = pathlib.PurePosixPath(path)
        tokens = path.parts[1:]
        current_object = self.root
        for token in tokens:
            # ASSUMPTION / TESTME: object might be file
            if isinstance(current_object, _File):
                raise RuntimeError('cannot expand path {!r} from {!r}: '
                                   'not a directory'.format(token, current_object))
            if token in current_object:
                current_object = current_object[token]
            else:
                raise FileNotFoundError(str(current_object.path / token))
        return current_object

    def delete_path(self, path: '_StringOrPath') -> None:
        for mount in self._mounts.values():
            if mount.contains(path):
                return mount.delete_path(path)
        path = pathlib.PurePosixPath(path)
        parent_dir = self.get_path(path.parent)
        if not isinstance(parent_dir, _Directory):
            raise RuntimeError('cannot delete {}: parent {!r}'
                               'is not a directory'.format(path.name, parent_dir))
        del parent_dir[path.name]


class _Directory:
    def __init__(self, path: pathlib.PurePosixPath, **kwargs: Any):
        self.path = path
        self._children = {}  # type: Dict[str, Union[_Directory, _File]]
        self.last_modified = datetime.datetime.now()
        self.kwargs = cast('_FileKwargs', kwargs)

    @property
    def name(self) -> str:
        # Need to handle special case for root.
        # pathlib.PurePosixPath('/').name is '', but pebble returns '/'.
        return self.path.name if self.path.name else '/'

    def __contains__(self, child: str) -> bool:
        return child in self._children

    def __iter__(self) -> Iterator['_FileOrDir']:
        return (value for value in self._children.values())

    def __getitem__(self, key: str) -> '_FileOrDir':
        return self._children[key]

    def __delitem__(self, key: str) -> None:
        try:
            del self._children[key]
        except KeyError:
            raise FileNotFoundError(str(self.path / key))

    def __len__(self):
        return len(self._children)

    def create_dir(self, name: str, **kwargs: Any) -> '_Directory':
        dirc = _Directory(self.path / name, **kwargs)
        self._children[name] = dirc
        return dirc

    def create_file(
            self,
            name: str,
            data: 'ReadableBuffer',
            encoding: Optional[str] = 'utf-8',
            **kwargs: Any
    ) -> '_File':
        file = _File(self.path / name, data, encoding=encoding, **kwargs)
        self._children[name] = file
        return file


class _File:
    def __init__(
            self,
            path: pathlib.PurePosixPath,
            data: 'ReadableBuffer',
            encoding: Optional[str] = 'utf-8',
            **kwargs: Any):

        if hasattr(data, 'read'):  # if BytesIO/StringIO:
            data = data.read()  # type: ignore
        if isinstance(data, str):  # if str/StringIO
            data = data.encode(encoding)  # type: ignore

        byte_data = cast(bytes, data)  # it's bytes by now; pyright doesn't like redeclaring vars
        data_size = len(byte_data)

        self.path = path
        self.data = byte_data
        self.size = data_size
        self.last_modified = datetime.datetime.now()
        self.kwargs = cast('_FileKwargs', kwargs)

    @property
    def name(self) -> str:
        return self.path.name

    def open(
            self,
            encoding: Optional[str] = 'utf-8',
    ) -> Union[TextIO, BinaryIO]:
        if encoding is None:
            return BytesIO(self.data)
        else:
            raw = self.data.decode(encoding)
            return StringIO(raw)<|MERGE_RESOLUTION|>--- conflicted
+++ resolved
@@ -783,7 +783,6 @@
                                'but no relation matching that name was found.')
 
         self._backend._relation_data_raw[relation_id][remote_unit_name] = {}
-<<<<<<< HEAD
         app = cast(model.Application, relation.app)  # should not be None since we're testing
         if not remote_unit_name.startswith(app.name):
             raise ValueError(
@@ -793,16 +792,6 @@
                           app.name, remote_unit_name))
         app_and_units = self._backend._relation_app_and_units  # pyright: ReportPrivateUsage=false
         app_and_units[relation_id]["units"].append(remote_unit_name)
-=======
-
-        if not remote_unit_name.startswith(relation.app.name):
-            warnings.warn(
-                'Remote unit name invalid: the remote application of {} is called {!r}; '
-                'the remote unit name should be {}/<some-number>, not {!r}.'
-                ''.format(relation_name, relation.app.name, relation.app.name, remote_unit_name))
-
-        self._backend._relation_app_and_units[relation_id]["units"].append(remote_unit_name)
->>>>>>> cbd74d73
         # Make sure that the Model reloads the relation_list for this relation_id, as well as
         # reloading the relation data for this unit.
         remote_unit = self._model.get_unit(remote_unit_name)
