--- conflicted
+++ resolved
@@ -961,15 +961,7 @@
         return False
 
     def __setitem__(self, key: str, value: str):
-<<<<<<< HEAD
         if not self._is_writable():
-            raise RelationDataError('cannot set relation data for {}'.format(self._entity.name))
-        if not isinstance(value, str):
-            raise RelationDataError('relation data values must be strings')
-        if not isinstance(key, str):
-            raise RelationDataError('relation data keys must be strings')
-=======
-        if not self._is_mutable():
             raise RelationDataError(
                 'cannot set relation data for {}'.format(self._entity.name))
         if not isinstance(key, str):
@@ -978,7 +970,6 @@
         if not isinstance(value, str):
             raise RelationDataError(
                 'relation data values must be strings, not {}'.format(type(value)))
->>>>>>> 4ffc1256
 
         self._backend.relation_set(self.relation.id, key, value, self._is_app)
 
