# Copyright 2020-2021 Canonical Ltd.
#
# Licensed under the Apache License, Version 2.0 (the "License");
# you may not use this file except in compliance with the License.
# You may obtain a copy of the License at
#
# http://www.apache.org/licenses/LICENSE-2.0
#
# Unless required by applicable law or agreed to in writing, software
# distributed under the License is distributed on an "AS IS" BASIS,
# WITHOUT WARRANTIES OR CONDITIONS OF ANY KIND, either express or implied.
# See the License for the specific language governing permissions and
# limitations under the License.

"""The Operator Framework infrastructure."""

import collections
import collections.abc
import inspect
import keyword
import logging
import marshal
import os
import pathlib
import pdb
import re
import sys
import types
import typing
import weakref

from ops import charm
from ops.storage import NoSnapshotError, SQLiteStorage

if typing.TYPE_CHECKING:
    from pathlib import Path

    from typing_extensions import Protocol, Type

    from ops.charm import CharmMeta
    from ops.model import Model

    class _Serializable(Protocol):
        handle = None  # type: Handle
        def snapshot(self) -> dict: ...  # noqa: E704
        def restore(self, snapshot: dict) -> "Object": ...  # noqa: E704

    _ObjectType = typing.TypeVar("_ObjectType", bound="Object")
    _EventType = typing.TypeVar("_EventType", bound=Type["EventBase"])
    _ObserverCallback = typing.Callable[[typing.Any], None]
    _Path = _Kind = str

    # This type is used to denote either a Handle instance or an instance of
    # an Object (or subclass). This is used by methods and classes which can be
    # called with either of those (they need a Handle, but will accept an Object
    # from which they will then extract the Handle).
    _ParentHandle = typing.Union["Handle", _ObjectType]

    # used to type Framework Attributes
    _ObserverPath = typing.List[typing.Tuple['_Path', str, '_Path', str]]
    _ObjectPath = typing.Tuple[typing.Optional['_Path'], '_Kind']
    _PathToObserverMapping = typing.Dict[str, '_ObserverCallback']
    _PathToObjectMapping = typing.Dict[str, 'Object']


logger = logging.getLogger(__name__)


class Handle:
    """Handle defines a name for an object in the form of a hierarchical path.

    The provided parent is the object (or that object's handle) that this handle
    sits under, or None if the object identified by this handle stands by itself
    as the root of its own hierarchy.

    The handle kind is a string that defines a namespace so objects with the
    same parent and kind will have unique keys.

    The handle key is a string uniquely identifying the object. No other objects
    under the same parent and kind may have the same key.
    """

    def __init__(self, parent: typing.Optional["_ParentHandle"], kind: str, key: str):
        if isinstance(parent, Object):
            # if it's not an Object, it will be either a Handle (good) or None (no parent)
            parent = parent.handle
        self._parent = parent
        self._kind = kind
        self._key = key
        if parent:
            if key:
                self._path = "{}/{}[{}]".format(parent, kind, key)
            else:
                self._path = "{}/{}".format(parent, kind)
        else:
            if key:
                self._path = "{}[{}]".format(kind, key)
            else:
                self._path = "{}".format(kind)

    def nest(self, kind: str, key: str):
        """Create a new handle as child of the current one."""
        return Handle(self, kind, key)

    def __hash__(self):
        return hash((self.parent, self.kind, self.key))

    def __eq__(self, other):
        return (self.parent, self.kind, self.key) == (other.parent, other.kind, other.key)

    def __str__(self):
        return self.path

    @property
    def parent(self):
        """Return own parent handle."""
        return self._parent

    @property
    def kind(self):
        """Return the handle's kind."""
        return self._kind

    @property
    def key(self):
        """Return the handle's key."""
        return self._key

    @property
    def path(self):
        """Return the handle's path."""
        return self._path

    @classmethod
    def from_path(cls, path):
        """Build a handle from the indicated path."""
        handle = None
        for pair in path.split("/"):
            pair = pair.split("[")
            good = False
            if len(pair) == 1:
                kind, key = pair[0], None
                good = True
            elif len(pair) == 2:
                kind, key = pair
                if key and key[-1] == ']':
                    key = key[:-1]
                    good = True
            if not good:
                raise RuntimeError("attempted to restore invalid handle path {}".format(path))
            handle = Handle(handle, kind, key)  # noqa
        return handle


class EventBase:
    """The base for all the different Events.

    Inherit this and override 'snapshot' and 'restore' methods to build a custom event.
    """

    # gets patched in by `Framework.restore()`, if this event is being re-emitted
    # after being loaded from snapshot, or by `BoundEvent.emit()` if this
    # event is being fired for the first time.
    # TODO this is hard to debug, this should be refactored
    framework = None  # type: Framework

    def __init__(self, handle: Handle):
        self.handle = handle
        self.deferred = False  # type: bool

    def __repr__(self):
        return "<%s via %s>" % (self.__class__.__name__, self.handle)

    def defer(self):
        """Defer the event to the future.

        Deferring an event from a handler puts that handler into a queue, to be
        called again the next time the charm is invoked. This invocation may be
        the result of an action, or any event other than metric events. The
        queue of events will be dispatched before the new event is processed.

        From the above you may deduce, but it's important to point out:

        * ``defer()`` does not interrupt the execution of the current event
          handler. In almost all cases, a call to ``defer()`` should be followed
          by an explicit ``return`` from the handler;

        * the re-execution of the deferred event handler starts from the top of
          the handler method (not where defer was called);

        * only the handlers that actually called ``defer()`` are called again
          (that is: despite talking about “deferring an event” it is actually
          the handler/event combination that is deferred); and

        * any deferred events get processed before the event (or action) that
          caused the current invocation of the charm.

        The general desire to call ``defer()`` happens when some precondition
        isn't yet met. However, care should be exercised as to whether it is
        better to defer this event so that you see it again, or whether it is
        better to just wait for the event that indicates the precondition has
        been met.

        For example, if ``config-changed`` is fired, and you are waiting for
        different config, there is no reason to defer the event because there
        will be a *different* ``config-changed`` event when the config actually
        changes, rather than checking to see if maybe config has changed prior
        to every other event that occurs.

        Similarly, if you need 2 events to occur before you are ready to
        proceed (say event A and B). When you see event A, you could chose to
        ``defer()`` it because you haven't seen B yet. However, that leads to:

        1. event A fires, calls defer()

        2. event B fires, event A handler is called first, still hasn't seen B
           happen, so is deferred again. Then B happens, which progresses since
           it has seen A.

        3. At some future time, event C happens, which also checks if A can
           proceed.

        """
        logger.debug("Deferring %s.", self)
        self.deferred = True

    def snapshot(self) -> dict:
        """Return the snapshot data that should be persisted.

        Subclasses must override to save any custom state.
        """
        return None

    def restore(self, snapshot):
        """Restore the value state from the given snapshot.

        Subclasses must override to restore their custom state.
        """
        self.deferred = False


class EventSource:
    """EventSource wraps an event type with a descriptor to facilitate observing and emitting.

    It is generally used as:

        class SomethingHappened(EventBase):
            pass

        class SomeObject(Object):
            something_happened = EventSource(SomethingHappened)

    With that, instances of that type will offer the someobj.something_happened
    attribute which is a BoundEvent and may be used to emit and observe the event.
    """

    def __init__(self, event_type):
        if not isinstance(event_type, type) or not issubclass(event_type, EventBase):
            raise RuntimeError(
                'Event requires a subclass of EventBase as an argument, got {}'.format(event_type))
        self.event_type = event_type
        self.event_kind = None
        self.emitter_type = None

    def _set_name(self, emitter_type, event_kind):
        if self.event_kind is not None:
            raise RuntimeError(
                'EventSource({}) reused as {}.{} and {}.{}'.format(
                    self.event_type.__name__,
                    self.emitter_type.__name__,
                    self.event_kind,
                    emitter_type.__name__,
                    event_kind,
                ))
        self.event_kind = event_kind
        self.emitter_type = emitter_type

    def __get__(self, emitter, emitter_type=None):
        if emitter is None:
            return self
        # Framework might not be available if accessed as CharmClass.on.event
        # rather than charm_instance.on.event, but in that case it couldn't be
        # emitted anyway, so there's no point to registering it.
        framework = getattr(emitter, 'framework', None)
        if framework is not None:
            framework.register_type(self.event_type, emitter, self.event_kind)
        return BoundEvent(emitter, self.event_type, self.event_kind)


class BoundEvent:
    """Event bound to an Object."""

    def __repr__(self):
        return '<BoundEvent {} bound to {}.{} at {}>'.format(
            self.event_type.__name__,
            type(self.emitter).__name__,
            self.event_kind,
            hex(id(self)),
        )

    def __init__(self, emitter: "_ObjectType",
                 event_type: "_EventType", event_kind: str):
        self.emitter = emitter
        self.event_type = event_type
        self.event_kind = event_kind

    def emit(self, *args, **kwargs):
        """Emit event to all registered observers.

        The current storage state is committed before and after each observer is notified.
        """
        framework = self.emitter.framework
        key = framework._next_event_key()
        event = self.event_type(Handle(self.emitter, self.event_kind, key), *args, **kwargs)
        event.framework = framework
        framework._emit(event)


class HandleKind:
    """Helper descriptor to define the Object.handle_kind field.

    The handle_kind for an object defaults to its type name, but it may
    be explicitly overridden if desired.
    """

    def __get__(self, obj, obj_type):
        kind = obj_type.__dict__.get("handle_kind")
        if kind:
            return kind
        return obj_type.__name__


class _Metaclass(type):
    """Helper class to ensure proper instantiation of Object-derived classes.

    This class currently has a single purpose: events derived from EventSource
    that are class attributes of Object-derived classes need to be told what
    their name is in that class. For example, in

        class SomeObject(Object):
            something_happened = EventSource(SomethingHappened)

    the instance of EventSource needs to know it's called 'something_happened'.

    Starting from python 3.6 we could use __set_name__ on EventSource for this,
    but until then this (meta)class does the equivalent work.

    TODO: when we drop support for 3.5 drop this class, and rename _set_name in
          EventSource to __set_name__; everything should continue to work.

    """

    def __new__(cls, *a, **kw):
        k = super().__new__(cls, *a, **kw)
        # k is now the Object-derived class; loop over its class attributes
        for n, v in vars(k).items():
            # we could do duck typing here if we want to support
            # non-EventSource-derived shenanigans. We don't.
            if isinstance(v, EventSource):
                # this is what 3.6+ does automatically for us:
                v._set_name(k, n)
        return k


class Object(metaclass=_Metaclass):
    """Initialize an Object as a new leaf in :class:`Framework`, identified by `key`.

    Args:
        parent: parent node in the tree.
        key: unique identifier for this object.

    Every object belongs to exactly one framework.

    Every object has a parent, which might be a framework.

    We track a "path to object," which is the path to the parent, plus the object's unique
    identifier. Event handlers use this identity to track the destination of their events, and the
    Framework uses this id to track persisted state between event executions.

    The Framework should raise an error if it ever detects that two objects with the same id have
    been created.

    """
    framework = None  # type: Framework
    handle = None  # type: Handle
    handle_kind = HandleKind()  # type: str

    def __init__(self, parent, key):
        kind = self.handle_kind
        if isinstance(parent, Framework):
            self.framework = parent
            # Avoid Framework instances having a circular reference to themselves.
            if self.framework is self:
                self.framework = weakref.proxy(self.framework)
            self.handle = Handle(None, kind, key)
        else:
            self.framework = parent.framework
            self.handle = Handle(parent, kind, key)
        self.framework._track(self)

        # TODO Detect conflicting handles here.

    @property
    def model(self) -> "Model":
        """Shortcut for more simple access the model."""
        return self.framework.model


class ObjectEvents(Object):
    """Convenience type to allow defining .on attributes at class level."""

    handle_kind = "on"

    def __init__(self, parent=None, key=None):
        if parent is not None:
            super().__init__(parent, key)
        else:
            self._cache = weakref.WeakKeyDictionary()

    def __get__(self, emitter, emitter_type):
        if emitter is None:
            return self
        instance = self._cache.get(emitter)
        if instance is None:
            # Same type, different instance, more data. Doing this unusual construct
            # means people can subclass just this one class to have their own 'on'.
            instance = self._cache[emitter] = type(self)(emitter)
        return instance

    @classmethod
    def define_event(cls, event_kind, event_type):
        """Define an event on this type at runtime.

        cls: a type to define an event on.

        event_kind: an attribute name that will be used to access the
                    event. Must be a valid python identifier, not be a keyword
                    or an existing attribute.

        event_type: a type of the event to define.

        """
        prefix = 'unable to define an event with event_kind that '
        if not event_kind.isidentifier():
            raise RuntimeError(prefix + 'is not a valid python identifier: ' + event_kind)
        elif keyword.iskeyword(event_kind):
            raise RuntimeError(prefix + 'is a python keyword: ' + event_kind)
        try:
            getattr(cls, event_kind)
            raise RuntimeError(
                prefix + 'overlaps with an existing type {} attribute: {}'.format(cls, event_kind))
        except AttributeError:
            pass

        event_descriptor = EventSource(event_type)
        event_descriptor._set_name(cls, event_kind)
        setattr(cls, event_kind, event_descriptor)

    def _event_kinds(self):
        event_kinds = []
        # We have to iterate over the class rather than instance to allow for properties which
        # might call this method (e.g., event views), leading to infinite recursion.
        for attr_name, attr_value in inspect.getmembers(type(self)):
            if isinstance(attr_value, EventSource):
                # We actually care about the bound_event, however, since it
                # provides the most info for users of this method.
                event_kinds.append(attr_name)
        return event_kinds

    def events(self):
        """Return a mapping of event_kinds to bound_events for all available events."""
        return {event_kind: getattr(self, event_kind) for event_kind in self._event_kinds()}

    def __getitem__(self, key):
        return PrefixedEvents(self, key)

    def __repr__(self):
        k = type(self)
        event_kinds = ', '.join(sorted(self._event_kinds()))
        return '<{}.{}: {}>'.format(k.__module__, k.__qualname__, event_kinds)


class PrefixedEvents:
    """Events to be found in all events using a specific prefix."""

    def __init__(self, emitter, key):
        self._emitter = emitter
        self._prefix = key.replace("-", "_") + '_'

    def __getattr__(self, name):
        return getattr(self._emitter, self._prefix + name)


class PreCommitEvent(EventBase):
    """Events that will be emitted first on commit."""


class CommitEvent(EventBase):
    """Events that will be emitted second on commit."""


class FrameworkEvents(ObjectEvents):
    """Manager of all framework events."""
    pre_commit = EventSource(PreCommitEvent)
    commit = EventSource(CommitEvent)


class NoTypeError(Exception):
    """No class to hold it was found when restoring an event."""

    def __init__(self, handle_path):
        self.handle_path = handle_path

    def __str__(self):
        return "cannot restore {} since no class was registered for it".format(self.handle_path)


# the message to show to the user when a pdb breakpoint goes active
_BREAKPOINT_WELCOME_MESSAGE = """
Starting pdb to debug charm operator.
Run `h` for help, `c` to continue, or `exit`/CTRL-d to abort.
Future breakpoints may interrupt execution again.
More details at https://juju.is/docs/sdk/debugging

"""

_event_regex = r'^(|.*/)on/[a-zA-Z_]+\[\d+\]$'


class Framework(Object):
    """Main interface to from the Charm to the Operator Framework internals."""

    on = FrameworkEvents()

    # Override properties from Object so that we can set them in __init__.
    model = None  # type: 'Model'
    meta = None  # type: 'CharmMeta'
    charm_dir = None  # type: 'Path'

    if typing.TYPE_CHECKING:
        # to help the type checker and IDEs:
        _stored = None  # type: 'StoredStateData'

    def __init__(self, storage: SQLiteStorage, charm_dir: "Path",
                 meta: "CharmMeta", model: "Model"):
        super().__init__(self, None)

        self.charm_dir = charm_dir
        self.meta = meta
        self.model = model
        # [(observer_path, method_name, parent_path, event_key)]
        self._observers = []  # type: _ObserverPath
        # {observer_path: observer}
        self._observer = weakref.WeakValueDictionary()  # type: _PathToObserverMapping
        # {object_path: object}
        self._objects = weakref.WeakValueDictionary()  # type: _PathToObjectMapping
        # {(parent_path, kind): cls}
        # (parent_path, kind) is the address of _this_ object: the parent path
        # plus a 'kind' string that is the name of this object.
<<<<<<< HEAD
        _ObjectPath = typing.Tuple[typing.Optional["_Path"], "_Kind"]  # noqa: N806
        self._type_registry = {}  # type: typing.Dict['_ObjectPath', 'Type']
=======
        self._type_registry = {}  # type: typing.Dict[_ObjectPath, 'Type']
>>>>>>> ce175e13
        self._type_known = set()  # type: typing.Set['Type']

        if isinstance(storage, (str, pathlib.Path)):
            logger.warning(
                "deprecated: Framework now takes a Storage not a path")
            storage = SQLiteStorage(storage)
        self._storage = storage  # type: 'SQLiteStorage'

        # We can't use the higher-level StoredState because it relies on events.
        self.register_type(StoredStateData, None, StoredStateData.handle_kind)
        stored_handle = Handle(None, StoredStateData.handle_kind, '_stored')
        try:
            self._stored = self.load_snapshot(stored_handle)
        except NoSnapshotError:
            self._stored = StoredStateData(self, '_stored')
            self._stored['event_count'] = 0

        # Flag to indicate that we already presented the welcome message in a debugger breakpoint
        self._breakpoint_welcomed = False  # type: bool

        # Parse the env var once, which may be used multiple times later
        debug_at = os.environ.get('JUJU_DEBUG_AT')
        self._juju_debug_at = (set(x.strip() for x in debug_at.split(','))
                               if debug_at else set())  # type: typing.Set[str]

    def set_breakpointhook(self):
        """Hook into sys.breakpointhook so the builtin breakpoint() works as expected.

        This method is called by ``main``, and is not intended to be
        called by users of the framework itself outside of perhaps
        some testing scenarios.

        It returns the old value of sys.excepthook.

        The breakpoint function is a Python >= 3.7 feature.

        This method was added in ops 1.0; before that, it was done as
        part of the Framework's __init__.
        """
        old_breakpointhook = getattr(sys, 'breakpointhook', None)
        if old_breakpointhook is not None:
            # Hook into builtin breakpoint, so if Python >= 3.7, devs will be able to just do
            # breakpoint()
            sys.breakpointhook = self.breakpoint
        return old_breakpointhook

    def close(self):
        """Close the underlying backends."""
        self._storage.close()

    def _track(self, obj):
        """Track object and ensure it is the only object created using its handle path."""
        if obj is self:
            # Framework objects don't track themselves
            return
        if obj.handle.path in self.framework._objects:
            raise RuntimeError(
                'two objects claiming to be {} have been created'.format(obj.handle.path))
        self._objects[obj.handle.path] = obj

    def _forget(self, obj):
        """Stop tracking the given object. See also _track."""
        self._objects.pop(obj.handle.path, None)

    def commit(self):
        """Save changes to the underlying backends."""
        # Give a chance for objects to persist data they want to before a commit is made.
        self.on.pre_commit.emit()
        # Make sure snapshots are saved by instances of StoredStateData. Any possible state
        # modifications in on_commit handlers of instances of other classes will not be persisted.
        self.on.commit.emit()
        # Save our event count after all events have been emitted.
        self.save_snapshot(self._stored)
        self._storage.commit()

    def register_type(self, cls, parent: typing.Optional["_ParentHandle"], kind=None):
        """Register a type to a handle."""
        if parent is not None and not isinstance(parent, Handle):
            parent = parent.handle
        if parent:
            parent_path = parent.path
        else:
            parent_path = None
        if not kind:
            kind = cls.handle_kind
        self._type_registry[(parent_path, kind)] = cls
        self._type_known.add(cls)

    def save_snapshot(self, value: "_Serializable"):
        """Save a persistent snapshot of the provided value."""
        if type(value) not in self._type_known:
            raise RuntimeError(
                'cannot save {} values before registering that type'.format(type(value).__name__))
        data = value.snapshot()

        # Use marshal as a validator, enforcing the use of simple types, as we later the
        # information is really pickled, which is too error-prone for future evolution of the
        # stored data (e.g. if the developer stores a custom object and later changes its
        # class name; when unpickling the original class will not be there and event
        # data loading will fail).
        try:
            marshal.dumps(data)
        except ValueError:
            msg = "unable to save the data for {}, it must contain only simple types: {!r}"
            raise ValueError(msg.format(value.__class__.__name__, data))

        self._storage.save_snapshot(value.handle.path, data)

    def load_snapshot(self, handle: Handle) -> '_ObjectType':
        """Load a persistent snapshot."""
        parent_path = None
        if handle.parent:
            parent_path = handle.parent.path
        cls = self._type_registry.get((parent_path, handle.kind))
        if not cls:
            raise NoTypeError(handle.path)
        data = self._storage.load_snapshot(handle.path)
        obj = cls.__new__(cls)
        obj.framework = self
        obj.handle = handle
        obj.restore(data)
        self._track(obj)
        return obj

    def drop_snapshot(self, handle: Handle):
        """Discard a persistent snapshot."""
        self._storage.drop_snapshot(handle.path)

    def observe(self, bound_event: BoundEvent,
                observer: "_ObserverCallback"):
        """Register observer to be called when bound_event is emitted.

        The bound_event is generally provided as an attribute of the object that emits
        the event, and is created in this style::

            class SomeObject:
                something_happened = Event(SomethingHappened)

        That event may be observed as::

            framework.observe(someobj.something_happened, self._on_something_happened)

        Raises:
            RuntimeError: if bound_event or observer are the wrong type.
        """
        if not isinstance(bound_event, BoundEvent):
            raise RuntimeError(
                'Framework.observe requires a BoundEvent as second parameter, got {}'.format(
                    bound_event))
        if not isinstance(observer, types.MethodType):
            # help users of older versions of the framework
            if isinstance(observer, charm.CharmBase):
                raise TypeError(
                    'observer methods must now be explicitly provided;'
                    ' please replace observe(self.on.{0}, self)'
                    ' with e.g. observe(self.on.{0}, self._on_{0})'.format(
                        bound_event.event_kind))
            raise RuntimeError(
                'Framework.observe requires a method as third parameter, got {}'.format(
                    observer))

        event_type = bound_event.event_type
        event_kind = bound_event.event_kind
        emitter = bound_event.emitter

        self.register_type(event_type, emitter, event_kind)

        if hasattr(emitter, "handle"):
            emitter_path = emitter.handle.path
        else:
            raise RuntimeError(
                'event emitter {} must have a "handle" attribute'.format(
                    type(emitter).__name__))

        # Validate that the method has an acceptable call signature.
        sig = inspect.signature(observer)
        # Self isn't included in the params list, so the first arg will be the event.
        extra_params = list(sig.parameters.values())[1:]

        method_name = observer.__name__
        observer = observer.__self__
        if not sig.parameters:
            raise TypeError(
                '{}.{} must accept event parameter'.format(type(observer).__name__, method_name))
        elif any(param.default is inspect.Parameter.empty for param in extra_params):
            # Allow for additional optional params, since there's no reason to exclude them, but
            # required params will break.
            raise TypeError(
                '{}.{} has extra required parameter'.format(type(observer).__name__, method_name))

        # TODO Prevent the exact same parameters from being registered more than once.

        self._observer[observer.handle.path] = observer
        self._observers.append((observer.handle.path, method_name, emitter_path, event_kind))

    def _next_event_key(self):
        """Return the next event key that should be used, incrementing the internal counter."""
        # Increment the count first; this means the keys will start at 1, and 0
        # means no events have been emitted.
        self._stored['event_count'] += 1
        return str(self._stored['event_count'])

    def _emit(self, event: EventBase):
        """See BoundEvent.emit for the public way to call this."""
        saved = False
        event_path = event.handle.path
        event_kind = event.handle.kind
        parent_path = event.handle.parent.path
        # TODO Track observers by (parent_path, event_kind) rather than as a list of
        # all observers. Avoiding linear search through all observers for every event
        for observer_path, method_name, _parent_path, _event_kind in self._observers:
            if _parent_path != parent_path:
                continue
            if _event_kind and _event_kind != event_kind:
                continue
            if not saved:
                # Save the event for all known observers before the first notification
                # takes place, so that either everyone interested sees it, or nobody does.
                self.save_snapshot(event)
                saved = True
            # Again, only commit this after all notices are saved.
            self._storage.save_notice(event_path, observer_path, method_name)
        if saved:
            self._reemit(event_path)

    def reemit(self):
        """Reemit previously deferred events to the observers that deferred them.

        Only the specific observers that have previously deferred the event will be
        notified again. Observers that asked to be notified about events after it's
        been first emitted won't be notified, as that would mean potentially observing
        events out of order.
        """
        self._reemit()

    def _reemit(self, single_event_path=None):

        class EventContext:
            """Handles toggling the hook-is-running state in backends.

            This allows e.g. harness logic to know if it is executing within a running hook context
            or not.  It sets backend._hook_is_running equal to the name of the currently running
            hook (e.g. "set-leader") and reverts back to the empty string when the hook execution
            is completed.
            """

            def __init__(self, framework, event_name):
                self._event = event_name
                self._backend = None
                if framework.model is not None:
                    self._backend = framework.model._backend

            def __enter__(self):
                if self._backend:
                    self._backend._hook_is_running = self._event
                return self

            def __exit__(self, exception_type, exception, traceback):
                if self._backend:
                    self._backend._hook_is_running = ''

        last_event_path = None
        deferred = True
        for event_path, observer_path, method_name in self._storage.notices(single_event_path):
            event_handle = Handle.from_path(event_path)

            if last_event_path != event_path:
                if not deferred and last_event_path is not None:
                    self._storage.drop_snapshot(last_event_path)
                last_event_path = event_path
                deferred = False

            try:
                event = self.load_snapshot(event_handle)
            except NoTypeError:
                self._storage.drop_notice(event_path, observer_path, method_name)
                continue

            event.deferred = False
            observer = self._observer.get(observer_path)
            if observer:
                if single_event_path is None:
                    logger.debug("Re-emitting %s.", event)
                custom_handler = getattr(observer, method_name, None)
                if custom_handler:
                    event_is_from_juju = isinstance(event, charm.HookEvent)
                    event_is_action = isinstance(event, charm.ActionEvent)
                    with EventContext(self, event_handle.kind):
                        if (
                            event_is_from_juju or event_is_action
                        ) and self._juju_debug_at.intersection({'all', 'hook'}):
                            # Present the welcome message and run under PDB.
                            self._show_debug_code_message()
                            pdb.runcall(custom_handler, event)
                        else:
                            # Regular call to the registered method.
                            custom_handler(event)

            if event.deferred:
                deferred = True
            else:
                self._storage.drop_notice(event_path, observer_path, method_name)
            # We intentionally consider this event to be dead and reload it from
            # scratch in the next path.
            self.framework._forget(event)

        if not deferred and last_event_path is not None:
            self._storage.drop_snapshot(last_event_path)

    def _show_debug_code_message(self):
        """Present the welcome message (only once!) when using debugger functionality."""
        if not self._breakpoint_welcomed:
            self._breakpoint_welcomed = True
            print(_BREAKPOINT_WELCOME_MESSAGE, file=sys.stderr, end='')

    def breakpoint(self, name=None):
        """Add breakpoint, optionally named, at the place where this method is called.

        For the breakpoint to be activated the JUJU_DEBUG_AT environment variable
        must be set to "all" or to the specific name parameter provided, if any. In every
        other situation calling this method does nothing.

        The framework also provides a standard breakpoint named "hook", that will
        stop execution when a hook event is about to be handled.

        For those reasons, the "all" and "hook" breakpoint names are reserved.
        """
        # If given, validate the name comply with all the rules
        if name is not None:
            if not isinstance(name, str):
                raise TypeError('breakpoint names must be strings')
            if name in ('hook', 'all'):
                raise ValueError('breakpoint names "all" and "hook" are reserved')
            if not re.match(r'^[a-z0-9]([a-z0-9\-]*[a-z0-9])?$', name):
                raise ValueError('breakpoint names must look like "foo" or "foo-bar"')

        indicated_breakpoints = self._juju_debug_at
        if not indicated_breakpoints:
            return

        if 'all' in indicated_breakpoints or name in indicated_breakpoints:
            self._show_debug_code_message()

            # If we call set_trace() directly it will open the debugger *here*, so indicating
            # it to use our caller's frame
            code_frame = inspect.currentframe().f_back
            pdb.Pdb().set_trace(code_frame)
        else:
            logger.warning(
                "Breakpoint %r skipped (not found in the requested breakpoints: %s)",
                name, indicated_breakpoints)

    def remove_unreferenced_events(self):
        """Remove events from storage that are not referenced.

        In older versions of the framework, events that had no observers would get recorded but
        never deleted. This makes a best effort to find these events and remove them from the
        database.
        """
        event_regex = re.compile(_event_regex)
        to_remove = []
        for handle_path in self._storage.list_snapshots():
            if event_regex.match(handle_path):
                notices = self._storage.notices(handle_path)
                if next(notices, None) is None:
                    # There are no notices for this handle_path, it is valid to remove it
                    to_remove.append(handle_path)
        for handle_path in to_remove:
            self._storage.drop_snapshot(handle_path)


class StoredStateData(Object):
    """Manager of the stored data."""

    def __init__(self, parent, attr_name):
        super().__init__(parent, attr_name)
        self._cache = {}
        self.dirty = False

    def __getitem__(self, key):
        return self._cache.get(key)

    def __setitem__(self, key, value):
        self._cache[key] = value
        self.dirty = True

    def __contains__(self, key):
        return key in self._cache

    def snapshot(self):
        """Return the current state."""
        return self._cache

    def restore(self, snapshot):
        """Restore current state to the given snapshot."""
        self._cache = snapshot
        self.dirty = False

    def on_commit(self, event):
        """Save changes to the storage backend."""
        if self.dirty:
            self.framework.save_snapshot(self)
            self.dirty = False


class BoundStoredState:
    """Stored state data bound to a specific Object."""

    def __init__(self, parent, attr_name):
        parent.framework.register_type(StoredStateData, parent)

        handle = Handle(parent, StoredStateData.handle_kind, attr_name)
        try:
            data = parent.framework.load_snapshot(handle)
        except NoSnapshotError:
            data = StoredStateData(parent, attr_name)

        # __dict__ is used to avoid infinite recursion.
        self.__dict__["_data"] = data
        self.__dict__["_attr_name"] = attr_name

        parent.framework.observe(parent.framework.on.commit, self._data.on_commit)

    def __getattr__(self, key):
        # "on" is the only reserved key that can't be used in the data map.
        if key == "on":
            return self._data.on
        if key not in self._data:
            raise AttributeError("attribute '{}' is not stored".format(key))
        return _wrap_stored(self._data, self._data[key])

    def __setattr__(self, key, value):
        if key == "on":
            raise AttributeError("attribute 'on' is reserved and cannot be set")

        value = _unwrap_stored(self._data, value)

        if not isinstance(value, (type(None), int, float, str, bytes, list, dict, set)):
            raise AttributeError(
                'attribute {!r} cannot be a {}: must be int/float/dict/list/etc'.format(
                    key, type(value).__name__))

        self._data[key] = _unwrap_stored(self._data, value)

    def set_default(self, **kwargs):
        """Set the value of any given key if it has not already been set."""
        for k, v in kwargs.items():
            if k not in self._data:
                self._data[k] = v


class StoredState:
    """A class used to store data the charm needs persisted across invocations.

    Example::

        class MyClass(Object):
            _stored = StoredState()

    Instances of `MyClass` can transparently save state between invocations by
    setting attributes on `_stored`. Initial state should be set with
    `set_default` on the bound object, that is::

        class MyClass(Object):
            _stored = StoredState()

        def __init__(self, parent, key):
            super().__init__(parent, key)
            self._stored.set_default(seen=set())
            self.framework.observe(self.on.seen, self._on_seen)

        def _on_seen(self, event):
            self._stored.seen.add(event.uuid)

    """

    def __init__(self):
        self.parent_type = None
        self.attr_name = None

    def __get__(self, parent, parent_type=None):
        if self.parent_type is not None and self.parent_type not in parent_type.mro():
            # the StoredState instance is being shared between two unrelated classes
            # -> unclear what is exepcted of us -> bail out
            raise RuntimeError(
                'StoredState shared by {} and {}'.format(
                    self.parent_type.__name__, parent_type.__name__))

        if parent is None:
            # accessing via the class directly (e.g. MyClass.stored)
            return self

        bound = None
        if self.attr_name is not None:
            bound = parent.__dict__.get(self.attr_name)
            if bound is not None:
                # we already have the thing from a previous pass, huzzah
                return bound

        # need to find ourselves amongst the parent's bases
        for cls in parent_type.mro():
            for attr_name, attr_value in cls.__dict__.items():
                if attr_value is not self:
                    continue
                # we've found ourselves! is it the first time?
                if bound is not None:
                    # the StoredState instance is being stored in two different
                    # attributes -> unclear what is expected of us -> bail out
                    raise RuntimeError("StoredState shared by {0}.{1} and {0}.{2}".format(
                        cls.__name__, self.attr_name, attr_name))
                # we've found ourselves for the first time; save where, and bind the object
                self.attr_name = attr_name
                self.parent_type = cls
                bound = BoundStoredState(parent, attr_name)

        if bound is not None:
            # cache the bound object to avoid the expensive lookup the next time
            # (don't use setattr, to keep things symmetric with the fast-path lookup above)
            parent.__dict__[self.attr_name] = bound
            return bound

        raise AttributeError(
            'cannot find {} attribute in type {}'.format(
                self.__class__.__name__, parent_type.__name__))


def _wrap_stored(parent_data, value):
    t = type(value)
    if t is dict:
        return StoredDict(parent_data, value)
    if t is list:
        return StoredList(parent_data, value)
    if t is set:
        return StoredSet(parent_data, value)
    return value


def _unwrap_stored(parent_data, value):
    t = type(value)
    if t is StoredDict or t is StoredList or t is StoredSet:
        return value._under
    return value


def _wrapped_repr(obj):
    t = type(obj)
    if obj._under:
        return "{}.{}({!r})".format(t.__module__, t.__name__, obj._under)
    else:
        return "{}.{}()".format(t.__module__, t.__name__)


class StoredDict(collections.abc.MutableMapping):
    """A dict-like object that uses the StoredState as backend."""

    def __init__(self, stored_data, under):
        self._stored_data = stored_data
        self._under = under

    def __getitem__(self, key):
        return _wrap_stored(self._stored_data, self._under[key])

    def __setitem__(self, key, value):
        self._under[key] = _unwrap_stored(self._stored_data, value)
        self._stored_data.dirty = True

    def __delitem__(self, key):
        del self._under[key]
        self._stored_data.dirty = True

    def __iter__(self):
        return self._under.__iter__()

    def __len__(self):
        return len(self._under)

    def __eq__(self, other):
        if isinstance(other, StoredDict):
            return self._under == other._under
        elif isinstance(other, collections.abc.Mapping):
            return self._under == other
        else:
            return NotImplemented

    __repr__ = _wrapped_repr


class StoredList(collections.abc.MutableSequence):
    """A list-like object that uses the StoredState as backend."""

    def __init__(self, stored_data, under):
        self._stored_data = stored_data
        self._under = under

    def __getitem__(self, index):
        return _wrap_stored(self._stored_data, self._under[index])

    def __setitem__(self, index, value):
        self._under[index] = _unwrap_stored(self._stored_data, value)
        self._stored_data.dirty = True

    def __delitem__(self, index):
        del self._under[index]
        self._stored_data.dirty = True

    def __len__(self):
        return len(self._under)

    def insert(self, index, value):
        """Insert value before index."""
        self._under.insert(index, value)
        self._stored_data.dirty = True

    def append(self, value):
        """Append value to the end of the list."""
        self._under.append(value)
        self._stored_data.dirty = True

    def __eq__(self, other):
        if isinstance(other, StoredList):
            return self._under == other._under
        elif isinstance(other, collections.abc.Sequence):
            return self._under == other
        else:
            return NotImplemented

    def __lt__(self, other):
        if isinstance(other, StoredList):
            return self._under < other._under
        elif isinstance(other, collections.abc.Sequence):
            return self._under < other
        else:
            return NotImplemented

    def __le__(self, other):
        if isinstance(other, StoredList):
            return self._under <= other._under
        elif isinstance(other, collections.abc.Sequence):
            return self._under <= other
        else:
            return NotImplemented

    def __gt__(self, other):
        if isinstance(other, StoredList):
            return self._under > other._under
        elif isinstance(other, collections.abc.Sequence):
            return self._under > other
        else:
            return NotImplemented

    def __ge__(self, other):
        if isinstance(other, StoredList):
            return self._under >= other._under
        elif isinstance(other, collections.abc.Sequence):
            return self._under >= other
        else:
            return NotImplemented

    __repr__ = _wrapped_repr


class StoredSet(collections.abc.MutableSet):
    """A set-like object that uses the StoredState as backend."""

    def __init__(self, stored_data, under):
        self._stored_data = stored_data
        self._under = under

    def add(self, key):
        """Add a key to a set.

        This has no effect if the key is already present.
        """
        self._under.add(key)
        self._stored_data.dirty = True

    def discard(self, key):
        """Remove a key from a set if it is a member.

        If the key is not a member, do nothing.
        """
        self._under.discard(key)
        self._stored_data.dirty = True

    def __contains__(self, key):
        return key in self._under

    def __iter__(self):
        return self._under.__iter__()

    def __len__(self):
        return len(self._under)

    @classmethod
    def _from_iterable(cls, it):
        """Construct an instance of the class from any iterable input.

        Per https://docs.python.org/3/library/collections.abc.html
        if the Set mixin is being used in a class with a different constructor signature,
        you will need to override _from_iterable() with a classmethod that can construct
        new instances from an iterable argument.
        """
        return set(it)

    def __le__(self, other):
        if isinstance(other, StoredSet):
            return self._under <= other._under
        elif isinstance(other, collections.abc.Set):
            return self._under <= other
        else:
            return NotImplemented

    def __ge__(self, other):
        if isinstance(other, StoredSet):
            return self._under >= other._under
        elif isinstance(other, collections.abc.Set):
            return self._under >= other
        else:
            return NotImplemented

    def __eq__(self, other):
        if isinstance(other, StoredSet):
            return self._under == other._under
        elif isinstance(other, collections.abc.Set):
            return self._under == other
        else:
            return NotImplemented

    __repr__ = _wrapped_repr<|MERGE_RESOLUTION|>--- conflicted
+++ resolved
@@ -557,12 +557,7 @@
         # {(parent_path, kind): cls}
         # (parent_path, kind) is the address of _this_ object: the parent path
         # plus a 'kind' string that is the name of this object.
-<<<<<<< HEAD
-        _ObjectPath = typing.Tuple[typing.Optional["_Path"], "_Kind"]  # noqa: N806
-        self._type_registry = {}  # type: typing.Dict['_ObjectPath', 'Type']
-=======
         self._type_registry = {}  # type: typing.Dict[_ObjectPath, 'Type']
->>>>>>> ce175e13
         self._type_known = set()  # type: typing.Set['Type']
 
         if isinstance(storage, (str, pathlib.Path)):
